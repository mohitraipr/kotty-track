--- conflicted
+++ resolved
@@ -205,13 +205,13 @@
 ```
 Debits represent losses caused by the employee, while advances are company funds lent to them.
 Any deduction of an advance from a salary is logged in the `advance_deductions` table with the month it was applied.
-<<<<<<< HEAD
+
 Advance deductions always apply to the latest salary entry for an employee. If salaries are uploaded for half-month periods (e.g. only the first or second 15 days), the deduction is still linked to that month and can be recorded only once per entry.
-=======
+
 
 Advance deductions always apply to the latest salary entry for an employee. If salaries are uploaded for half-month periods (e.g. only the first or second 15 days), the deduction is still linked to that month and can be recorded only once per entry.
 
->>>>>>> 9103e48c
+
 
 ### Attendance & Salary
 
