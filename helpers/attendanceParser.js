const xlsx = require('xlsx');
const path = require('path');

function timeToMinutes(timeStr) {
  const [h, m] = timeStr.split(':').map(Number);
  return h * 60 + m;
}

function getLunchDeduction(rawMinutes) {
  const hrs = rawMinutes / 60;
  if (hrs <= 4) return 0;
  if (hrs <= 8) return 30;
  return 60;
}

function getNextNonEmpty(row, startIndex) {
  for (let i = startIndex; i < row.length; i++) {
    if (row[i] && row[i].toString().trim() !== '') {
      return row[i].toString().trim();
    }
  }
  return '';
}

function monthIndex(name) {
  const months = [
    'january','february','march','april','may','june',
    'july','august','september','october','november','december'
  ];
  const idx = months.indexOf(name.toLowerCase());
  return idx === -1 ? null : idx + 1;
}

function detectMonthYear(data) {
  const regexes = [
    /(january|february|march|april|may|june|july|august|september|october|november|december)\s*(\d{4})/i,
    /(\d{4})[\/-](\d{1,2})/,
    /(\d{1,2})[\/-](\d{1,2})[\/-](\d{4})/
  ];
  for (let r = 0; r < Math.min(data.length, 5); r++) {
    for (const cell of data[r]) {
      if (!cell) continue;
      const str = cell.toString();
      for (const reg of regexes) {
        const m = str.match(reg);
        if (m) {
          if (reg === regexes[0]) {
            return { month: monthIndex(m[1]), year: parseInt(m[2], 10) };
          }
          if (reg === regexes[1]) {
            return { year: parseInt(m[1], 10), month: parseInt(m[2], 10) };
          }
          if (reg === regexes[2]) {
            return { year: parseInt(m[3], 10), month: parseInt(m[2], 10) };
          }
        }
      }
    }
  }
  const now = new Date();
  return { month: now.getMonth() + 1, year: now.getFullYear() };
}

function formatDate(year, month, day) {
  return `${year}-${String(month).padStart(2, '0')}-${String(day).padStart(2, '0')}`;
}

function parseAttendance(filePath) {
  const workbook = xlsx.readFile(filePath);
  const sheetName = workbook.SheetNames[0];
  const worksheet = workbook.Sheets[sheetName];
  let data = xlsx.utils.sheet_to_json(worksheet, { header: 1 });
  data = data.filter(row => row && row.length > 0);

  const { month, year } = detectMonthYear(data);

  const employees = [];
  const altFormat = data[0].some(cell => cell && cell.toString().includes('Employee Attendance Record'));

  const TARGET_MINUTES = 11 * 60;

  if (altFormat) {
    let i = 0;
    while (i < data.length && !data[i].some(cell => typeof cell === 'string' && cell.includes('UserID:'))) {
      i++;
    }
    while (i < data.length) {
      const headerRow = data[i];
      if (!headerRow.some(cell => typeof cell === 'string' && cell.includes('UserID:'))) {
        i++;
        continue;
      }
      const empNo = getNextNonEmpty(headerRow, headerRow.indexOf('UserID:') + 1);
      const empName = getNextNonEmpty(headerRow, headerRow.indexOf('Name:') + 1);
      let dayHeaderRow = data[i + 1] || [];
      let logRow = (i + 2 < data.length && !data[i + 2].some(cell => typeof cell === 'string' && cell.includes('UserID:'))) ? data[i + 2] : null;
<<<<<<< HEAD
      if (logRow) {
        if (dayHeaderRow.length !== logRow.length) {
          const diff = Math.abs(dayHeaderRow.length - logRow.length);
          if (dayHeaderRow.length > logRow.length) {
            dayHeaderRow = dayHeaderRow.slice(diff);
          } else {
            logRow = logRow.slice(diff);
          }
        } else if ((logRow[0] == null || String(logRow[0]).trim() === '') && !isNaN(parseInt(dayHeaderRow[0])) && !isNaN(parseInt(dayHeaderRow[1])) && parseInt(dayHeaderRow[1]) === parseInt(dayHeaderRow[0]) + 1) {
          logRow.shift();
=======
      if (logRow && dayHeaderRow.length !== logRow.length) {
        const diff = Math.abs(dayHeaderRow.length - logRow.length);
        if (dayHeaderRow.length > logRow.length) {
          dayHeaderRow = dayHeaderRow.slice(diff);
        } else {
          logRow = logRow.slice(diff);
>>>>>>> 0e0b7080
        }
      }
      i += logRow ? 3 : 2;
      if (dayHeaderRow.length > 0) {
        const firstCell = dayHeaderRow[0];
        if (!firstCell || parseFloat(firstCell) === 0 || isNaN(parseInt(firstCell))) {
          dayHeaderRow.shift();
          if (logRow) logRow.shift();
        }
      }
      const days = [];
      for (let k = 0; k < dayHeaderRow.length; k++) {
        const dayCell = dayHeaderRow[k];
        const dayNum = parseInt(dayCell);
        const dateStr = dayNum ? formatDate(year, month, dayNum) : null;
        let logCell = logRow && typeof logRow[k] === 'string' ? logRow[k] : '';
        let checkIn = null;
        let checkOut = null;
        let netMinutes = 0;
        if (logCell && logCell.includes(':')) {
          const times = logCell.split(/\r?\n/).map(t => t.trim()).filter(t => t);
          if (times.length >= 2) {
            checkIn = times[0];
            checkOut = times[times.length - 1];
            const inMins = timeToMinutes(checkIn);
            const outMins = timeToMinutes(checkOut);
            let effectiveIn = inMins;
            let effectiveOut = outMins;
            if (inMins >= 540 && inMins <= 550 && outMins >= 1260 && outMins <= 1270) {
              effectiveIn = 540;
              effectiveOut = 1260;
            }
            const rawMinutes = effectiveOut - effectiveIn;
            const lunchDeduction = getLunchDeduction(rawMinutes);
            let latenessDeduction = 0;
            if (inMins >= 555) latenessDeduction = 30;
            netMinutes = rawMinutes - lunchDeduction - latenessDeduction;
          }
        }
        days.push({
          date: dateStr,
          checkIn,
          checkOut,
          netHours: parseFloat((netMinutes / 60).toFixed(2))
        });
      }
      employees.push({ punchingId: empNo, name: empName, days });
    }
  } else {
    for (let i = 0; i < data.length; i++) {
      const row = data[i];
      if (row.some(cell => typeof cell === 'string' && cell.replace(/\s/g, '').toLowerCase().startsWith('no:'))) {
        if (i - 1 < 0 || i + 1 >= data.length) continue;
        let dayHeaderRow = data[i - 1];
        const employeeRow = row;
        let logRow = data[i + 1];
<<<<<<< HEAD
        if (logRow) {
          if (dayHeaderRow.length !== logRow.length) {
            const diff = Math.abs(dayHeaderRow.length - logRow.length);
            if (dayHeaderRow.length > logRow.length) {
              dayHeaderRow = dayHeaderRow.slice(diff);
            } else {
              logRow = logRow.slice(diff);
            }
          } else if ((logRow[0] == null || String(logRow[0]).trim() === '') && !isNaN(parseInt(dayHeaderRow[0])) && !isNaN(parseInt(dayHeaderRow[1])) && parseInt(dayHeaderRow[1]) === parseInt(dayHeaderRow[0]) + 1) {
            logRow.shift();
=======
        if (logRow && dayHeaderRow.length !== logRow.length) {
          const diff = Math.abs(dayHeaderRow.length - logRow.length);
          if (dayHeaderRow.length > logRow.length) {
            dayHeaderRow = dayHeaderRow.slice(diff);
          } else {
            logRow = logRow.slice(diff);
>>>>>>> 0e0b7080
          }
        }
        let empNo = '', empName = '';
        for (let j = 0; j < employeeRow.length; j++) {
          if (typeof employeeRow[j] === 'string') {
            const norm = employeeRow[j].replace(/\s/g, '').toLowerCase();
            if (norm.startsWith('no:')) empNo = getNextNonEmpty(employeeRow, j + 1);
            if (norm.startsWith('name:')) empName = getNextNonEmpty(employeeRow, j + 1);
          }
        }
        const days = [];
        for (let k = 0; k < dayHeaderRow.length; k++) {
          const day = dayHeaderRow[k];
          const dayNum = parseInt(day);
          const dateStr = dayNum ? formatDate(year, month, dayNum) : null;
          const logCell = logRow[k];
          let checkIn = null;
          let checkOut = null;
          let netMinutes = 0;
          if (logCell && typeof logCell === 'string') {
            const times = logCell.split(/\r?\n/).map(t => t.trim()).filter(t => t);
            if (times.length >= 2) {
              checkIn = times[0];
              checkOut = times[times.length - 1];
              const inMins = timeToMinutes(checkIn);
              const outMins = timeToMinutes(checkOut);
              let effectiveIn = inMins;
              let effectiveOut = outMins;
              if (inMins >= 540 && inMins <= 550 && outMins >= 1260 && outMins <= 1270) {
                effectiveIn = 540;
                effectiveOut = 1260;
              }
              const rawMinutes = effectiveOut - effectiveIn;
              const lunchDeduction = getLunchDeduction(rawMinutes);
              let latenessDeduction = 0;
              if (inMins >= 555) latenessDeduction = 30;
              netMinutes = rawMinutes - lunchDeduction - latenessDeduction;
            }
          }
          days.push({
            date: dateStr,
            checkIn,
            checkOut,
            netHours: parseFloat((netMinutes / 60).toFixed(2))
          });
        }
        employees.push({ punchingId: empNo, name: empName, days });
        i++; // skip logRow next iteration
      }
    }
  }

  return { month, year, employees };
}

module.exports = { parseAttendance };<|MERGE_RESOLUTION|>--- conflicted
+++ resolved
@@ -94,7 +94,7 @@
       const empName = getNextNonEmpty(headerRow, headerRow.indexOf('Name:') + 1);
       let dayHeaderRow = data[i + 1] || [];
       let logRow = (i + 2 < data.length && !data[i + 2].some(cell => typeof cell === 'string' && cell.includes('UserID:'))) ? data[i + 2] : null;
-<<<<<<< HEAD
+
       if (logRow) {
         if (dayHeaderRow.length !== logRow.length) {
           const diff = Math.abs(dayHeaderRow.length - logRow.length);
@@ -105,14 +105,14 @@
           }
         } else if ((logRow[0] == null || String(logRow[0]).trim() === '') && !isNaN(parseInt(dayHeaderRow[0])) && !isNaN(parseInt(dayHeaderRow[1])) && parseInt(dayHeaderRow[1]) === parseInt(dayHeaderRow[0]) + 1) {
           logRow.shift();
-=======
+
       if (logRow && dayHeaderRow.length !== logRow.length) {
         const diff = Math.abs(dayHeaderRow.length - logRow.length);
         if (dayHeaderRow.length > logRow.length) {
           dayHeaderRow = dayHeaderRow.slice(diff);
         } else {
           logRow = logRow.slice(diff);
->>>>>>> 0e0b7080
+
         }
       }
       i += logRow ? 3 : 2;
@@ -169,7 +169,7 @@
         let dayHeaderRow = data[i - 1];
         const employeeRow = row;
         let logRow = data[i + 1];
-<<<<<<< HEAD
+
         if (logRow) {
           if (dayHeaderRow.length !== logRow.length) {
             const diff = Math.abs(dayHeaderRow.length - logRow.length);
@@ -180,14 +180,14 @@
             }
           } else if ((logRow[0] == null || String(logRow[0]).trim() === '') && !isNaN(parseInt(dayHeaderRow[0])) && !isNaN(parseInt(dayHeaderRow[1])) && parseInt(dayHeaderRow[1]) === parseInt(dayHeaderRow[0]) + 1) {
             logRow.shift();
-=======
+
         if (logRow && dayHeaderRow.length !== logRow.length) {
           const diff = Math.abs(dayHeaderRow.length - logRow.length);
           if (dayHeaderRow.length > logRow.length) {
             dayHeaderRow = dayHeaderRow.slice(diff);
           } else {
             logRow = logRow.slice(diff);
->>>>>>> 0e0b7080
+
           }
         }
         let empNo = '', empName = '';
