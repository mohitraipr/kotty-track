// routes/inventoryWebhook.js
const express = require('express');
const router = express.Router();

// In-memory store for recent webhook requests
const logs = [];

// Override global JSON parser: use raw buffer to capture true payload
router.post(
  '/inventory',
  express.raw({ type: 'application/json', limit: '1mb' }),
  (req, res) => {
    // 1) Inspect all incoming headers
    const headers = req.headers;

    // 2) Determine if body is Buffer (when express.json did NOT run)
    let raw;
    if (Buffer.isBuffer(req.body)) {
      raw = req.body.toString('utf8');
    } else {
      // Already parsed to object; reconstruct JSON string for logging
      raw = JSON.stringify(req.body);
    }
<<<<<<< HEAD
=======
    console.log('— RAW BODY —', raw);
>>>>>>> 61096eff

    // 3) Parse JSON only when body is still a string
    let data;
    try {
      data = Buffer.isBuffer(req.body) ? JSON.parse(raw) : req.body;
    } catch (err) {
      return res.status(400).send('Invalid JSON');
    }

    // Store log entry
    logs.push({
      time: new Date().toISOString(),
      headers,
      raw,
      data,
      accessToken: req.get('Access-Token'),
    });
    // keep only last 50
    if (logs.length > 50) logs.shift();

    // Acknowledge receipt to prevent retries
    res.status(200).send('OK');
  }
);

// View webhook logs
router.get('/logs', (req, res) => {
  res.render('webhookLogs', { logs });
});

module.exports = router;<|MERGE_RESOLUTION|>--- conflicted
+++ resolved
@@ -21,10 +21,7 @@
       // Already parsed to object; reconstruct JSON string for logging
       raw = JSON.stringify(req.body);
     }
-<<<<<<< HEAD
-=======
-    console.log('— RAW BODY —', raw);
->>>>>>> 61096eff
+
 
     // 3) Parse JSON only when body is still a string
     let data;
