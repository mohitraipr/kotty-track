--- conflicted
+++ resolved
@@ -39,10 +39,7 @@
   return { start, end, days: diffDays, daysInMonth };
 }
 
-<<<<<<< HEAD
-=======
-
->>>>>>> 7ef4cc7e
+
 async function getAttendanceHistory(employee) {
   if (!employee) return [];
   if (employee.salary_type === 'monthly') {
@@ -62,11 +59,11 @@
       const start = new Date(year, month - 1, 1);
       const end = new Date(year, month - 1, daysInMonth);
       const [att] = await pool.query(
-<<<<<<< HEAD
+
         'SELECT work_date, hours_worked, punch_in, punch_out FROM employee_daily_hours WHERE employee_id=? AND work_date BETWEEN ? AND ? ORDER BY work_date',
-=======
+
         'SELECT work_date, hours_worked FROM employee_daily_hours WHERE employee_id=? AND work_date BETWEEN ? AND ? ORDER BY work_date',
->>>>>>> 7ef4cc7e
+
         [employee.id, format(start), format(end)]
       );
       const totalHours = att.reduce((s, r) => s + Number(r.hours_worked), 0);
@@ -104,11 +101,11 @@
     const start = new Date(year, month - 1, startDay);
     const end = new Date(year, month - 1, endDay);
     const [att] = await pool.query(
-<<<<<<< HEAD
+
       'SELECT work_date, hours_worked, punch_in, punch_out FROM employee_daily_hours WHERE employee_id=? AND work_date BETWEEN ? AND ? ORDER BY work_date',
-=======
+
       'SELECT work_date, hours_worked FROM employee_daily_hours WHERE employee_id=? AND work_date BETWEEN ? AND ? ORDER BY work_date',
->>>>>>> 7ef4cc7e
+
       [employee.id, format(start), format(end)]
     );
     const totalHours = att.reduce((s, r) => s + Number(r.hours_worked), 0);
@@ -462,17 +459,17 @@
       for (const day of emp.days) {
         if (!day.date) continue;
         await conn.query(
-<<<<<<< HEAD
+
           `INSERT INTO employee_daily_hours (employee_id, work_date, hours_worked, punch_in, punch_out)
            VALUES (?, ?, ?, ?, ?)
            ON DUPLICATE KEY UPDATE hours_worked=VALUES(hours_worked), punch_in=VALUES(punch_in), punch_out=VALUES(punch_out)`,
           [employeeId, day.date, day.netHours, day.checkIn, day.checkOut]
-=======
+
           `INSERT INTO employee_daily_hours (employee_id, work_date, hours_worked)
            VALUES (?, ?, ?)
            ON DUPLICATE KEY UPDATE hours_worked=VALUES(hours_worked)`,
           [employeeId, day.date, day.netHours]
->>>>>>> 7ef4cc7e
+
         );
       }
     }
@@ -499,11 +496,11 @@
   const employee = rows[0];
   const period = await getLastAttendancePeriod(empId, employee.salary_type);
   const [attendance] = await pool.query(
-<<<<<<< HEAD
+
     'SELECT work_date, hours_worked, punch_in, punch_out FROM employee_daily_hours WHERE employee_id=? AND work_date BETWEEN ? AND ? ORDER BY work_date',
-=======
+
     'SELECT work_date, hours_worked FROM employee_daily_hours WHERE employee_id=? AND work_date BETWEEN ? AND ? ORDER BY work_date',
->>>>>>> 7ef4cc7e
+
     [empId, format(period.start), format(period.end)]
   );
   const totalHours = attendance.reduce((sum, r) => sum + Number(r.hours_worked), 0);
@@ -536,11 +533,10 @@
     [empId, format(period.start), format(period.end)]
   );
   const totalHours = attendance.reduce((sum, r) => sum + Number(r.hours_worked), 0);
-<<<<<<< HEAD
+
   const expected = employee.working_hours * period.days;
   const diff = totalHours - expected;
-=======
->>>>>>> 7ef4cc7e
+
   const hourlyRate = employee.salary_type === 'dihadi'
     ? employee.salary_amount / employee.working_hours
     : employee.salary_amount / (employee.working_hours * period.daysInMonth);
@@ -551,11 +547,10 @@
     startDate: format(period.start),
     endDate: format(period.end),
     totalHours,
-<<<<<<< HEAD
+
     expected,
     diff,
-=======
->>>>>>> 7ef4cc7e
+
     hourlyRate,
     salary
   });
@@ -589,11 +584,11 @@
   const employee = rows[0];
   const period = await getLastAttendancePeriod(empId, employee.salary_type);
   const [attendance] = await pool.query(
-<<<<<<< HEAD
+
     'SELECT work_date, hours_worked, punch_in, punch_out FROM employee_daily_hours WHERE employee_id=? AND work_date BETWEEN ? AND ? ORDER BY work_date',
-=======
+
     'SELECT work_date, hours_worked FROM employee_daily_hours WHERE employee_id=? AND work_date BETWEEN ? AND ? ORDER BY work_date',
->>>>>>> 7ef4cc7e
+
     [empId, format(period.start), format(period.end)]
   );
   const totalHours = attendance.reduce((sum, r) => sum + Number(r.hours_worked), 0);
@@ -621,13 +616,13 @@
   }
   try {
     await pool.query(
-<<<<<<< HEAD
+
       'INSERT INTO employee_daily_hours (employee_id, work_date, hours_worked, punch_in, punch_out) VALUES (?, ?, ?, ?, ?) ON DUPLICATE KEY UPDATE hours_worked=VALUES(hours_worked), punch_in=VALUES(punch_in), punch_out=VALUES(punch_out)',
       [empId, date, hours, req.body.punch_in || null, req.body.punch_out || null]
-=======
+
       'INSERT INTO employee_daily_hours (employee_id, work_date, hours_worked) VALUES (?, ?, ?) ON DUPLICATE KEY UPDATE hours_worked=VALUES(hours_worked)',
       [empId, date, hours]
->>>>>>> 7ef4cc7e
+
     );
     req.flash('success', 'Attendance updated');
   } catch (err) {
