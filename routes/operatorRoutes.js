--- conflicted
+++ resolved
@@ -1,2825 +1,2825 @@
-/**************************************************
- * operatorRoutes.js
- *
- * Advanced Operator Dashboard Backend
- *
- * Key Points:
- *  • Denim chain: Cut → Stitching → Assembly → Washing → WashingIn → Finishing
- *  • Non-denim chain: Cut → Stitching → Finishing (no washing, no washing_in, no assembly)
- *  • If a dept is "stuck"/unassigned, all subsequent depts show "In <that dept>"
- *  • assigned_on & approved_on are fetched from each assignment table
- *  • No day-differences
- *  • "lotCount not defined" bug is fixed – we re-added the code in /dashboard route.
- **************************************************/
-
-const express = require("express");
-const router = express.Router();
-const { pool } = require("../config/db");
-const { isAuthenticated, isOperator } = require("../middlewares/auth");
-const ExcelJS = require("exceljs");
-const { PRIVILEGED_OPERATOR_ID } = require("../utils/operators");
-
-// simple in-memory cache to avoid heavy repetitive queries
-const CACHE_TTL_MS = 5 * 60 * 1000; // 5 minutes
-const CACHE_MAX_ITEMS = 50; // avoid unbounded growth
-const _cache = new Map();
-
-function getCache(key) {
-  const entry = _cache.get(key);
-  if (!entry) return null;
-  if (Date.now() - entry.ts > CACHE_TTL_MS) {
-    _cache.delete(key);
-    return null;
-  }
-  return entry.val;
-}
-
-function setCache(key, val) {
-  const now = Date.now();
-  // purge expired keys
-  for (const [k, v] of _cache) {
-    if (now - v.ts > CACHE_TTL_MS) _cache.delete(k);
-  }
-  // enforce max cache size (simple LRU-style)
-  if (_cache.size >= CACHE_MAX_ITEMS) {
-    const oldestKey = _cache.keys().next().value;
-    _cache.delete(oldestKey);
-  }
-  _cache.set(key, { ts: now, val });
-}
-
-async function fetchCached(key, fn) {
-  const cached = getCache(key);
-  if (cached) return cached;
-  const result = await fn();
-  setCache(key, result);
-  return result;
-}
-
-/**************************************************
- * Helper: Format a JS Date as DD/MM/YYYY
- **************************************************/
-function formatDateDDMMYYYY(dt) {
-  if (!dt) return "";
-  // dt is a JS Date object or something we can new Date(...) parse
-  const d = new Date(dt);
-  const day = String(d.getDate()).padStart(2, "0");
-  const month = String(d.getMonth() + 1).padStart(2, "0");
-  const year = d.getFullYear();
-  return `${day}/${month}/${year}`;
-}
-
-/**************************************************
- * 2) Operator Performance & Analytics
- **************************************************/
-async function computeOperatorPerformance() {
-  return fetchCached('operatorPerformance', async () => {
-    const perf = {};
-
-    const [rows] = await pool.query(`
-      SELECT u.id AS user_id, u.username,
-             SUM(IF(src='stitch', val, 0))  AS totalStitched,
-             SUM(IF(src='wash',   val, 0))  AS totalWashed,
-             SUM(IF(src='finish', val, 0))  AS totalFinished
-        FROM (
-              SELECT user_id, SUM(total_pieces) AS val, 'stitch' AS src
-                FROM stitching_data
-               GROUP BY user_id
-              UNION ALL
-              SELECT user_id, SUM(total_pieces) AS val, 'wash' AS src
-                FROM washing_data
-               GROUP BY user_id
-              UNION ALL
-              SELECT user_id, SUM(total_pieces) AS val, 'finish' AS src
-                FROM finishing_data
-               GROUP BY user_id
-             ) t
-        JOIN users u ON u.id = t.user_id
-       GROUP BY t.user_id
-    `);
-
-    rows.forEach(r => {
-      perf[r.user_id] = {
-        username: r.username,
-        totalStitched: parseFloat(r.totalStitched) || 0,
-        totalWashed:   parseFloat(r.totalWashed)   || 0,
-        totalFinished: parseFloat(r.totalFinished) || 0
-      };
-    });
-
-    return perf;
-  });
-}
-
-async function computeAdvancedAnalytics(startDate, endDate) {
-  const cacheKey = `adv-${startDate || ''}-${endDate || ''}`;
-  return fetchCached(cacheKey, async () => {
-    const analytics = {};
-
-    const totalsQ = pool.query(`
-    SELECT
-      (SELECT COALESCE(SUM(total_pieces),0) FROM cutting_lots)     AS totalCut,
-      (SELECT COALESCE(SUM(total_pieces),0) FROM stitching_data)   AS totalStitched,
-      (SELECT COALESCE(SUM(total_pieces),0) FROM washing_data)     AS totalWashed,
-      (SELECT COALESCE(SUM(total_pieces),0) FROM finishing_data)   AS totalFinished,
-      (SELECT COUNT(*) FROM cutting_lots)                          AS totalCount,
-      (
-        SELECT COUNT(*)
-          FROM cutting_lots c
-          LEFT JOIN (
-            SELECT lot_no, COALESCE(SUM(total_pieces),0) AS sumFinish
-              FROM finishing_data
-             GROUP BY lot_no
-          ) fd ON c.lot_no = fd.lot_no
-         WHERE fd.sumFinish < c.total_pieces
-      ) AS pendingLots
-    `);
-
-    // Build top/bottom SKU queries
-    let skuQuery = 'SELECT sku, SUM(total_pieces) AS total FROM cutting_lots ';
-    const skuParams = [];
-    if (startDate && endDate) {
-      skuQuery += 'WHERE created_at BETWEEN ? AND ? ';
-      skuParams.push(startDate, endDate);
-    } else {
-      skuQuery += 'WHERE created_at >= DATE_SUB(NOW(), INTERVAL 10 DAY) ';
-    }
-    const topQuery = skuQuery + 'GROUP BY sku ORDER BY total DESC LIMIT 10';
-    const bottomQuery = skuQuery + 'GROUP BY sku ORDER BY total ASC LIMIT 10';
-
-    const turnaroundQ = pool.query(`
-      SELECT c.lot_no, c.created_at AS cut_date, MAX(f.created_at) AS finish_date,
-             c.total_pieces, COALESCE(SUM(f.total_pieces),0) as sumFin
-        FROM cutting_lots c
-        LEFT JOIN finishing_data f ON c.lot_no = f.lot_no
-       GROUP BY c.lot_no
-       HAVING sumFin >= c.total_pieces
-    `);
-    const stitchRateQ = pool.query(`
-      SELECT COUNT(*) AS totalAssigned,
-             SUM(CASE WHEN isApproved=1 THEN 1 ELSE 0 END) AS approvedCount
-        FROM stitching_assignments
-    `);
-    const washRateQ = pool.query(`
-      SELECT COUNT(*) AS totalAssigned,
-             SUM(CASE WHEN is_approved=1 THEN 1 ELSE 0 END) AS approvedCount
-        FROM washing_assignments
-    `);
-
-    const [
-      [totalsRow],
-      [topSkusRows],
-      [bottomSkusRows],
-      [turnRows],
-      [[stTotals]],
-      [[waTotals]]
-    ] = await Promise.all([
-      totalsQ,
-      pool.query(topQuery, skuParams),
-      pool.query(bottomQuery, skuParams),
-      turnaroundQ,
-      stitchRateQ,
-      washRateQ
-    ]);
-
-    analytics.totalCut = parseFloat(totalsRow.totalCut) || 0;
-    analytics.totalStitched = parseFloat(totalsRow.totalStitched) || 0;
-    analytics.totalWashed = parseFloat(totalsRow.totalWashed) || 0;
-    analytics.totalFinished = parseFloat(totalsRow.totalFinished) || 0;
-
-    // Conversion rates
-    analytics.stitchConversion = (analytics.totalCut > 0)
-      ? ((analytics.totalStitched / analytics.totalCut) * 100).toFixed(2)
-      : "0.00";
-    analytics.washConversion = (analytics.totalStitched > 0)
-      ? (((analytics.totalWashed > 0 ? analytics.totalWashed : analytics.totalFinished) / analytics.totalStitched) * 100).toFixed(2)
-      : "0.00";
-    analytics.finishConversion = (analytics.totalWashed > 0)
-      ? ((analytics.totalFinished / analytics.totalWashed) * 100).toFixed(2)
-      : (analytics.totalStitched > 0)
-        ? ((analytics.totalFinished / analytics.totalStitched) * 100).toFixed(2)
-        : "0.00";
-
-    // top10SKUs
-    analytics.top10SKUs = topSkusRows;
-    analytics.bottom10SKUs = bottomSkusRows;
-
-    analytics.totalLots = totalsRow.totalCount;
-    analytics.pendingLots = totalsRow.pendingLots;
-
-    let totalDiff = 0;
-    let countComplete = 0;
-    for (const row of turnRows) {
-      if (row.finish_date && row.cut_date) {
-        const diffMs = new Date(row.finish_date).getTime() -
-                       new Date(row.cut_date).getTime();
-        const diffDays = diffMs / (1000 * 60 * 60 * 24);
-        totalDiff += diffDays;
-        countComplete++;
-      }
-    }
-    analytics.avgTurnaroundTime = countComplete > 0
-      ? parseFloat((totalDiff / countComplete).toFixed(2))
-      : 0;
-
-    analytics.stitchApprovalRate = stTotals.totalAssigned > 0
-      ? ((stTotals.approvedCount / stTotals.totalAssigned) * 100).toFixed(2)
-      : '0.00';
-
-    analytics.washApprovalRate = waTotals.totalAssigned > 0
-      ? ((waTotals.approvedCount / waTotals.totalAssigned) * 100).toFixed(2)
-      : '0.00';
-
-    return analytics;
-  });
-}
-
-router.get("/dashboard/washer-activity", isAuthenticated, isOperator, async (req, res) => {
-  try {
-    const { startDate, endDate } = req.query;
-
-    if (!startDate || !endDate) {
-      return res.status(400).json({ error: "startDate and endDate are required" });
-    }
-
-    const start = new Date(startDate);
-    const end = new Date(endDate);
-    if (Number.isNaN(start.getTime()) || Number.isNaN(end.getTime())) {
-      return res.status(400).json({ error: "Invalid date range" });
-    }
-    if (start > end) {
-      return res.status(400).json({ error: "startDate cannot be after endDate" });
-    }
-
-    const [rows] = await pool.query(
-      `SELECT
-         u.id AS washer_id,
-         u.username,
-<<<<<<< HEAD
-         COALESCE(ap.approvedLots, 0) AS approvedLots,
-         COALESCE(wc.completedLots, 0) AS completedLots
-       FROM users u
-       LEFT JOIN (
-         SELECT wa.user_id, COUNT(DISTINCT jd.lot_no) AS approvedLots
-           FROM washing_assignments wa
-           LEFT JOIN jeans_assembly_data jd ON wa.jeans_assembly_assignment_id = jd.id
-          WHERE wa.is_approved = 1
-            AND DATE(wa.approved_on) BETWEEN ? AND ?
-          GROUP BY wa.user_id
-       ) ap ON ap.user_id = u.id
-       LEFT JOIN (
-         SELECT wd.user_id, COUNT(DISTINCT wd.lot_no) AS completedLots
-           FROM washing_data wd
-          WHERE DATE(wd.created_at) BETWEEN ? AND ?
-          GROUP BY wd.user_id
-       ) wc ON wc.user_id = u.id
-      WHERE ap.user_id IS NOT NULL OR wc.user_id IS NOT NULL
-      ORDER BY u.username ASC`,
-=======
-         COUNT(DISTINCT CASE
-           WHEN wa.is_approved = 1 AND DATE(wa.approved_on) BETWEEN ? AND ? THEN jd.lot_no
-         END) AS approvedLots,
-         COUNT(DISTINCT CASE
-           WHEN DATE(wd.created_at) BETWEEN ? AND ? THEN wd.lot_no
-         END) AS completedLots
-       FROM washing_assignments wa
-       JOIN users u ON wa.user_id = u.id
-       LEFT JOIN jeans_assembly_data jd ON wa.jeans_assembly_assignment_id = jd.id
-       LEFT JOIN washing_data wd ON wd.washing_assignment_id = wa.id
-       GROUP BY u.id, u.username
-       ORDER BY u.username ASC`,
->>>>>>> 1c4fb341
-      [startDate, endDate, startDate, endDate]
-    );
-
-    return res.json({ data: rows });
-  } catch (err) {
-    console.error("Error in /dashboard/washer-activity:", err);
-    return res.status(500).json({ error: "Server error" });
-  }
-});
-
-/**************************************************
- * 3) /operator/dashboard – must define lotCount etc.
- **************************************************/
-router.get("/dashboard", isAuthenticated, isOperator, async (req, res) => {
-  try {
-  const { search, startDate, endDate,
-      sortField="lot_no", sortOrder="asc", category="all", view } = req.query;
-
-    // 1) operatorPerformance
-    const operatorPerformance = await computeOperatorPerformance();
-
-    const [[totals]] = await pool.query(`
-      SELECT
-        (SELECT COUNT(*) FROM cutting_lots)                                  AS lotCount,
-        (SELECT COALESCE(SUM(total_pieces),0) FROM cutting_lots)             AS totalPieces,
-        (SELECT COALESCE(SUM(total_pieces),0) FROM stitching_data)           AS totalStitched,
-        (SELECT COALESCE(SUM(total_pieces),0) FROM washing_data)             AS totalWashed,
-        (SELECT COALESCE(SUM(total_pieces),0) FROM finishing_data)           AS totalFinished,
-        (SELECT COUNT(*) FROM users)                                        AS userCount
-    `);
-
-    const lotCount = totals.lotCount;
-    const totalPiecesCut = parseFloat(totals.totalPieces) || 0;
-
-    // 6) advanced analytics
-    const advancedAnalytics = await computeAdvancedAnalytics(startDate, endDate);
-
-
-    // 7) render
-    return res.render("operatorDashboard", {
-      lotCount,
-      totalPiecesCut,
-      totalStitched: totals.totalStitched,
-      totalWashed: totals.totalWashed,
-      totalFinished: totals.totalFinished,
-      userCount: totals.userCount,
-      advancedAnalytics,
-      operatorPerformance,
-      query: { search, startDate, endDate, sortField, sortOrder, category },
-      lotDetails: {}
-    });
-  } catch (err) {
-    console.error("Error loading operator dashboard:", err);
-    return res.status(500).send("Server error");
-  }
-});
-
-
-async function fetchPendencyRows(dept, searchLike, offset, limit) {
-  const cacheKey = `pend-${dept}-${searchLike}-${offset}-${limit}`;
-  return fetchCached(cacheKey, async () => {
-    let query = "";
-    const params = [searchLike, offset, limit];
-    if (dept === "assembly") {
-      query = `
-        SELECT ja.id AS assignment_id, sd.lot_no, u.username,
-               ja.assigned_pieces AS assigned,
-               COALESCE(jds.completed,0) AS completed,
-               ja.assigned_pieces - COALESCE(jds.completed,0) AS pending
-          FROM jeans_assembly_assignments ja
-          JOIN stitching_data sd ON ja.stitching_assignment_id = sd.id
-          JOIN users u ON ja.user_id = u.id
-          LEFT JOIN (
-            SELECT assignment_id, SUM(total_pieces) AS completed
-              FROM jeans_assembly_data
-             GROUP BY assignment_id
-          ) jds ON jds.assignment_id = ja.id
-         WHERE sd.lot_no LIKE ?
-
-         ORDER BY ja.assigned_on DESC
-         LIMIT ?, ?`;
-      } else if (dept === "washing") {
-    query = `
-      SELECT wa.id AS assignment_id, jd.lot_no, u.username,
-             wa.assigned_pieces AS assigned,
-             COALESCE(wds.completed,0) AS completed,
-             wa.assigned_pieces - COALESCE(wds.completed,0) AS pending
-        FROM washing_assignments wa
-        JOIN jeans_assembly_data jd ON wa.jeans_assembly_assignment_id = jd.id
-        JOIN users u ON wa.user_id = u.id
-        LEFT JOIN (
-          SELECT washing_assignment_id, SUM(total_pieces) AS completed
-            FROM washing_data
-           GROUP BY washing_assignment_id
-        ) wds ON wds.washing_assignment_id = wa.id
-       WHERE jd.lot_no LIKE ?
-
-       ORDER BY wa.assigned_on DESC
-       LIMIT ?, ?`;
-  } else {
-    query = `
-      SELECT sa.id AS assignment_id, c.lot_no, u.username,
-             c.total_pieces AS assigned,
-             COALESCE(sds.completed,0) AS completed,
-             c.total_pieces - COALESCE(sds.completed,0) AS pending
-        FROM stitching_assignments sa
-        JOIN cutting_lots c ON sa.cutting_lot_id = c.id
-        JOIN users u ON sa.user_id = u.id
-        LEFT JOIN (
-          SELECT user_id, lot_no, SUM(total_pieces) AS completed
-            FROM stitching_data
-           GROUP BY user_id, lot_no
-        ) sds ON sds.user_id = sa.user_id AND sds.lot_no = c.lot_no
-       WHERE c.lot_no LIKE ?
-
-       ORDER BY sa.assigned_on DESC
-       LIMIT ?, ?`;
-    }
-
-    const [rows] = await pool.query(query, params);
-    return rows;
-  });
-}
-
-router.get("/dashboard/api/pendency", isAuthenticated, isOperator, async (req, res) => {
-  try {
-    const { dept = "stitching", page = 1, size = 50, search = "" } = req.query;
-    const offset = (parseInt(page) - 1) * parseInt(size);
-    const rows = await fetchPendencyRows(dept, `%${search}%`, offset, parseInt(size));
-    return res.json({ data: rows });
-  } catch (err) {
-    console.error("Error in /dashboard/api/pendency:", err);
-    return res.status(500).json({ error: "Server error" });
-  }
-});
-
-router.get("/dashboard/pendency/download", isAuthenticated, isOperator, async (req, res) => {
-  try {
-    const { dept = "stitching", search = "" } = req.query;
-    const rows = await fetchPendencyRows(dept, `%${search}%`, 0, 10000);
-
-    const workbook = new ExcelJS.Workbook();
-    const sheet = workbook.addWorksheet("Pendency");
-    sheet.columns = [
-      { header: "Lot No", key: "lot_no", width: 15 },
-      { header: "Operator", key: "username", width: 20 },
-      { header: "Assigned", key: "assigned", width: 12 },
-      { header: "Completed", key: "completed", width: 12 },
-      { header: "Pending", key: "pending", width: 12 }
-    ];
-    rows.forEach(r => sheet.addRow(r));
-    res.setHeader("Content-Disposition", `attachment; filename="${dept}_pendency.xlsx"`);
-    res.setHeader("Content-Type", "application/vnd.openxmlformats-officedocument.spreadsheetml.sheet");
-    await workbook.xlsx.write(res);
-    res.end();
-  } catch (err) {
-    console.error("Error in /dashboard/pendency/download:", err);
-    return res.status(500).send("Server error");
-  }
-});
-
-router.get("/dashboard/api/lot", isAuthenticated, isOperator, async (req, res) => {
-  try {
-    const { lotNo } = req.query;
-    if (!lotNo) return res.status(400).json({ error: "lotNo required" });
-    const data = await fetchCached(`lot-${lotNo}`, async () => {
-      const [[lot]] = await pool.query(
-        `SELECT id, lot_no, sku, fabric_type, total_pieces FROM cutting_lots WHERE lot_no = ? LIMIT 1`,
-        [lotNo]
-      );
-      if (!lot) return null;
-      const [sizes] = await pool.query(
-        `SELECT size_label, total_pieces FROM cutting_lot_sizes WHERE cutting_lot_id = ?`,
-        [lot.id]
-      );
-      return { lot, sizes };
-    });
-    if (!data) return res.status(404).json({ error: "Lot not found" });
-    return res.json(data);
-  } catch (err) {
-    console.error("Error in /dashboard/api/lot:", err);
-  return res.status(500).json({ error: "Server error" });
-  }
-});
-
-router.get("/dashboard/employees/download", isAuthenticated, isOperator, async (req, res) => {
-  try {
-    const [rows] = await pool.query(`
-      SELECT e.id AS employee_id, e.punching_id, e.name AS employee_name, e.designation,
-             e.aadhar_card_number, e.salary, e.salary_type, e.pay_sunday,
-             u.username AS supervisor_name, d.name AS department_name,
-             (SELECT COALESCE(SUM(amount),0) FROM employee_advances ea WHERE ea.employee_id = e.id) AS total_adv,
-             (SELECT COALESCE(SUM(amount),0) FROM advance_deductions ad WHERE ad.employee_id = e.id) AS total_ded
-        FROM employees e
-        JOIN users u ON e.supervisor_id = u.id
-        LEFT JOIN (
-              SELECT user_id, MIN(department_id) AS department_id
-                FROM department_supervisors
-               GROUP BY user_id
-        ) ds ON ds.user_id = u.id
-        LEFT JOIN departments d ON ds.department_id = d.id
-       WHERE e.is_active = 1
-       ORDER BY d.name, u.username, e.name
-    `);
-
-    const canViewSalary = req.session.user.id === PRIVILEGED_OPERATOR_ID;
-
-    const workbook = new ExcelJS.Workbook();
-    const sheet = workbook.addWorksheet("Employees");
-    let columns = [
-      { header: "Department", key: "department", width: 20 },
-      { header: "Supervisor", key: "supervisor", width: 20 },
-      { header: "Employee", key: "employee", width: 20 },
-      { header: "Designation", key: "designation", width: 20 },
-      { header: "Punching ID", key: "punching_id", width: 15 },
-      { header: "Aadhar", key: "aadhar", width: 18 },
-      { header: "Employee ID", key: "employee_id", width: 12 },
-      { header: "Salary Type", key: "salary_type", width: 12 },
-      { header: "Pay Sunday", key: "pay_sunday", width: 12 },
-      { header: "Salary", key: "salary", width: 12 },
-      { header: "Advance Left", key: "advance_left", width: 15 }
-    ];
-    if (!canViewSalary) {
-      columns = columns.filter(c => c.key !== "salary");
-    }
-    sheet.columns = columns;
-
-    rows.forEach(r => {
-      const advLeft = parseFloat(r.total_adv) - parseFloat(r.total_ded);
-      const rowData = {
-        department: r.department_name || "",
-        supervisor: r.supervisor_name,
-        employee: r.employee_name,
-        designation: r.designation || "",
-        punching_id: r.punching_id,
-        aadhar: r.aadhar_card_number || "",
-        employee_id: r.employee_id,
-        salary_type: r.salary_type,
-        pay_sunday: r.pay_sunday ? "Yes" : "No",
-        advance_left: advLeft
-      };
-      if (canViewSalary) rowData.salary = r.salary;
-      sheet.addRow(rowData);
-    });
-
-    res.setHeader("Content-Disposition", 'attachment; filename="EmployeeSummary.xlsx"');
-    res.setHeader("Content-Type", "application/vnd.openxmlformats-officedocument.spreadsheetml.sheet");
-    await workbook.xlsx.write(res);
-    res.end();
-  } catch (err) {
-    console.error("Error in /dashboard/employees/download:", err);
-    return res.status(500).send("Server error");
-  }
-});
-
-router.get("/dashboard/lot-departments/download", isAuthenticated, isOperator, async (req, res) => {
-  try {
-    const rows = await fetchCached("lotDeptCounts", async () => {
-      const [data] = await pool.query(`
-        SELECT cl.lot_no,
-               cl.sku,
-               cl.total_pieces AS pieces,
-               counts.cutting,
-               counts.stitching,
-               counts.washing,
-               counts.washing_in,
-               counts.finishing,
-               counts.assembly
-        FROM (
-          SELECT lot_no,
-                 SUM(stage='cutting')    AS cutting,
-                 SUM(stage='stitching')  AS stitching,
-                 SUM(stage='washing')    AS washing,
-                 SUM(stage='washing_in') AS washing_in,
-                 SUM(stage='finishing')  AS finishing,
-                 SUM(stage='assembly')   AS assembly
-          FROM (
-            SELECT lot_no, 'cutting'    AS stage FROM cutting_lots
-            UNION ALL
-            SELECT lot_no, 'stitching'  AS stage FROM stitching_data
-            UNION ALL
-            SELECT lot_no, 'washing'    AS stage FROM washing_data
-            UNION ALL
-            SELECT lot_no, 'washing_in' AS stage FROM washing_in_data
-            UNION ALL
-            SELECT lot_no, 'finishing'  AS stage FROM finishing_data
-            UNION ALL
-            SELECT lot_no, 'assembly'   AS stage FROM jeans_assembly_data
-          ) AS t1
-          GROUP BY lot_no
-        ) AS counts
-        JOIN cutting_lots cl ON counts.lot_no = cl.lot_no
-        ORDER BY cl.lot_no
-      `);
-      return data;
-    });
-
-    const workbook = new ExcelJS.Workbook();
-    const sheet = workbook.addWorksheet("LotDeptCounts");
-    sheet.columns = [
-      { header: "Lot No", key: "lot_no", width: 15 },
-      { header: "SKU", key: "sku", width: 20 },
-      { header: "Pieces", key: "pieces", width: 10 },
-      { header: "Cutting", key: "cutting", width: 10 },
-      { header: "Stitching", key: "stitching", width: 10 },
-      { header: "Washing", key: "washing", width: 10 },
-      { header: "Washing In", key: "washing_in", width: 10 },
-      { header: "Finishing", key: "finishing", width: 10 },
-      { header: "Assembly", key: "assembly", width: 10 }
-    ];
-    rows.forEach(r => sheet.addRow(r));
-    res.setHeader("Content-Disposition", 'attachment; filename="LotDepartmentCounts.xlsx"');
-    res.setHeader("Content-Type", "application/vnd.openxmlformats-officedocument.spreadsheetml.sheet");
-  await workbook.xlsx.write(res);
-  res.end();
-  } catch (err) {
-    console.error("Error in /dashboard/lot-departments/download:", err);
-    return res.status(500).send("Server error");
-  }
-});
-
-async function buildWasherMonthlySummary(prefix) {
-  const [assignRows] = await pool.query(
-    `SELECT wa.user_id, u.username,
-            DATE_FORMAT(wa.assigned_on,'%Y-%m') AS month,
-            wa.sizes_json, jd.lot_no,
-            cl.total_pieces AS cutting_pieces,
-            cl.remark
-       FROM washing_assignments wa
-       JOIN users u ON wa.user_id = u.id
-       JOIN jeans_assembly_data jd ON wa.jeans_assembly_assignment_id = jd.id
-       LEFT JOIN cutting_lots cl ON jd.lot_no = cl.lot_no
-      WHERE jd.lot_no LIKE ?`,
-    [prefix]
-  );
-  const [compRows] = await pool.query(
-    `SELECT user_id,
-            DATE_FORMAT(created_at,'%Y-%m') AS month,
-            SUM(total_pieces) AS completed
-       FROM washing_data
-      WHERE lot_no LIKE ?
-      GROUP BY user_id, month`,
-    [prefix]
-  );
-
-  const map = {};
-  function ensure(uid, month, name) {
-    const key = `${uid}-${month}`;
-    if (!map[key]) {
-      map[key] = { washer: name, month, assigned: 0, completed: 0, cutting: 0, _lots: new Set() };
-    }
-    return map[key];
-  }
-
-  assignRows.forEach(r => {
-    let pcs = 0;
-    try {
-      const arr = JSON.parse(r.sizes_json || '[]');
-      if (Array.isArray(arr)) for (const s of arr) pcs += parseInt(s.pieces, 10) || 0;
-    } catch { pcs = 0; }
-    const entry = ensure(r.user_id, r.month, r.username);
-    entry.assigned += pcs;
-    if (!entry._lots.has(r.lot_no)) {
-      entry._lots.add(r.lot_no);
-      if (!r.remark || !r.remark.toLowerCase().includes('date')) {
-        entry.cutting += parseFloat(r.cutting_pieces) || 0;
-      }
-    }
-  });
-
-  compRows.forEach(r => {
-    const entry = ensure(r.user_id, r.month, '');
-    entry.completed += parseFloat(r.completed) || 0;
-  });
-
-  return Object.values(map).map(r => ({
-    washer: r.washer,
-    month: r.month,
-    assigned: r.assigned,
-    completed: r.completed,
-    cutting: r.cutting,
-    pending: r.assigned - r.completed,
-    completionRate: r.assigned > 0
-      ? parseFloat(((r.completed / r.assigned) * 100).toFixed(2))
-      : 0
-  }));
-}
-
-router.get("/dashboard/washing-summary/download", isAuthenticated, isOperator, async (req, res) => {
-  try {
-    const workbook = new ExcelJS.Workbook();
-    const sheetAk = workbook.addWorksheet("AK Lots");
-    const sheetUm = workbook.addWorksheet("UM Lots");
-    const columns = [
-      { header: "Washer", key: "washer", width: 20 },
-      { header: "Month", key: "month", width: 10 },
-      { header: "Assigned", key: "assigned", width: 12 },
-      { header: "Completed", key: "completed", width: 12 },
-      { header: "Pending", key: "pending", width: 12 },
-      { header: "Completion %", key: "completionRate", width: 15 },
-      { header: "Cutting", key: "cutting", width: 12 }
-    ];
-    sheetAk.columns = columns;
-    sheetUm.columns = columns;
-
-    const [akData, umData] = await Promise.all([
-      buildWasherMonthlySummary('AK%'),
-      buildWasherMonthlySummary('UM%')
-    ]);
-    akData.forEach(r => sheetAk.addRow(r));
-    umData.forEach(r => sheetUm.addRow(r));
-
-    res.setHeader('Content-Disposition', 'attachment; filename="WasherMonthlySummary.xlsx"');
-    res.setHeader('Content-Type', 'application/vnd.openxmlformats-officedocument.spreadsheetml.sheet');
-    await workbook.xlsx.write(res);
-    res.end();
-  } catch (err) {
-    console.error("Error in /dashboard/washing-summary/download:", err);
-    return res.status(500).send("Server error");
-  }
-});
-
-/**************************************************
- * 4) CSV/Excel leftover exports – same as your code
- **************************************************/
-// e.g. /dashboard/leftovers/download, etc. unchanged
-
-/**************************************************
- * 5) Pendency-Reports – unchanged
- **************************************************/
-// e.g. /pendency-report/stitching, etc. unchanged
-
-/**************************************************
- * 6) PIC Report – corrected chain
- **************************************************/
-// Quick helper: isDenimLot
-function isDenimLot(lotNo="") {
-  const up= lotNo.toUpperCase();
-  return (up.startsWith("AK") || up.startsWith("UM"));
-}
-
-// Aggregates and last-assignment data for multiple lots in one go
-async function fetchLotAggregates(lotNos = []) {
-  if (!lotNos.length) {
-    return {
-      lotSumsMap: {},
-      stitchMap: {},
-      asmMap: {},
-      washMap: {},
-      winMap: {},
-      finMap: {}
-    };
-  }
-
-  const cacheKey = `lotAgg-${lotNos.slice().sort().join(',')}`;
-  return fetchCached(cacheKey, async () => {
-    const sumsQ = pool.query(`
-      SELECT 'stitched' AS sumType, lot_no, COALESCE(SUM(total_pieces),0) AS sumVal
-        FROM stitching_data
-       WHERE lot_no IN (?)
-       GROUP BY lot_no
-
-      UNION ALL
-
-      SELECT 'assembled' AS sumType, lot_no, COALESCE(SUM(total_pieces),0) AS sumVal
-        FROM jeans_assembly_data
-       WHERE lot_no IN (?)
-       GROUP BY lot_no
-
-      UNION ALL
-
-      SELECT 'washed' AS sumType, lot_no, COALESCE(SUM(total_pieces),0) AS sumVal
-        FROM washing_data
-       WHERE lot_no IN (?)
-       GROUP BY lot_no
-
-      UNION ALL
-
-      SELECT 'washing_in' AS sumType, lot_no, COALESCE(SUM(total_pieces),0) AS sumVal
-        FROM washing_in_data
-       WHERE lot_no IN (?)
-       GROUP BY lot_no
-
-      UNION ALL
-
-      SELECT 'finished' AS sumType, lot_no, COALESCE(SUM(total_pieces),0) AS sumVal
-        FROM finishing_data
-       WHERE lot_no IN (?)
-       GROUP BY lot_no
-    `, [lotNos, lotNos, lotNos, lotNos, lotNos]);
-
-    const stQ = pool.query(`
-      SELECT c.lot_no, sa.id, sa.isApproved AS is_approved,
-             sa.assigned_on, sa.approved_on, sa.user_id,
-             u.username AS opName
-        FROM stitching_assignments sa
-        JOIN cutting_lots c ON sa.cutting_lot_id = c.id
-        LEFT JOIN users u ON sa.user_id = u.id
-        LEFT JOIN stitching_assignments sa2
-               ON sa2.cutting_lot_id = sa.cutting_lot_id
-              AND sa2.assigned_on > sa.assigned_on
-       WHERE sa2.id IS NULL
-         AND c.lot_no IN (?)
-    `, [lotNos]);
-
-    const asmQ = pool.query(`
-      SELECT sd.lot_no, ja.id, ja.is_approved,
-             ja.assigned_on, ja.approved_on, ja.user_id,
-             u.username AS opName
-        FROM jeans_assembly_assignments ja
-        JOIN stitching_data sd ON ja.stitching_assignment_id = sd.id
-        LEFT JOIN users u ON ja.user_id = u.id
-        LEFT JOIN jeans_assembly_assignments ja2
-               ON ja2.stitching_assignment_id = ja.stitching_assignment_id
-              AND ja2.assigned_on > ja.assigned_on
-       WHERE ja2.id IS NULL
-         AND sd.lot_no IN (?)
-    `, [lotNos]);
-
-    const washQ = pool.query(`
-      SELECT jd.lot_no, wa.id, wa.is_approved,
-             wa.assigned_on, wa.approved_on, wa.user_id,
-             u.username AS opName
-        FROM washing_assignments wa
-        JOIN jeans_assembly_data jd ON wa.jeans_assembly_assignment_id = jd.id
-        LEFT JOIN users u ON wa.user_id = u.id
-        LEFT JOIN washing_assignments wa2
-               ON wa2.jeans_assembly_assignment_id = wa.jeans_assembly_assignment_id
-              AND wa2.assigned_on > wa.assigned_on
-       WHERE wa2.id IS NULL
-         AND jd.lot_no IN (?)
-    `, [lotNos]);
-
-    const winQ = pool.query(`
-      SELECT wd.lot_no, wia.id, wia.is_approved,
-             wia.assigned_on, wia.approved_on, wia.user_id,
-             u.username AS opName
-        FROM washing_in_assignments wia
-        JOIN washing_data wd ON wia.washing_data_id = wd.id
-        LEFT JOIN users u ON wia.user_id = u.id
-        LEFT JOIN washing_in_assignments wia2
-               ON wia2.washing_data_id = wia.washing_data_id
-              AND wia2.assigned_on > wia.assigned_on
-       WHERE wia2.id IS NULL
-         AND wd.lot_no IN (?)
-    `, [lotNos]);
-
-    const finQ = pool.query(`
-      SELECT
-        CASE
-          WHEN fa.washing_in_data_id IS NOT NULL THEN wid.lot_no
-          WHEN fa.stitching_assignment_id IS NOT NULL THEN sd.lot_no
-        END AS lot_no,
-        fa.id, fa.is_approved, fa.assigned_on, fa.approved_on, fa.user_id,
-        u.username AS opName
-      FROM finishing_assignments fa
-      LEFT JOIN washing_in_data wid ON fa.washing_in_data_id = wid.id
-      LEFT JOIN stitching_data sd ON fa.stitching_assignment_id = sd.id
-      LEFT JOIN users u         ON fa.user_id = u.id
-      LEFT JOIN finishing_assignments fa2
-             ON (
-                  fa.washing_in_data_id IS NOT NULL
-                  AND fa.washing_in_data_id = fa2.washing_in_data_id
-                  AND fa2.assigned_on > fa.assigned_on
-                )
-                OR (
-                  fa.stitching_assignment_id IS NOT NULL
-                  AND fa.stitching_assignment_id = fa2.stitching_assignment_id
-                  AND fa2.assigned_on > fa.assigned_on
-                )
-      WHERE fa2.id IS NULL
-        AND (
-             (wid.lot_no IN (?) AND wid.lot_no IS NOT NULL)
-             OR
-             (sd.lot_no IN (?) AND sd.lot_no IS NOT NULL)
-            )
-    `, [lotNos, lotNos]);
-
-    const [
-      [sumRows],
-      [stRows],
-      [asmRows],
-      [washRows],
-      [winRows],
-      [finRows]
-    ] = await Promise.all([sumsQ, stQ, asmQ, washQ, winQ, finQ]);
-
-    const lotSumsMap = {};
-    lotNos.forEach(ln => {
-      lotSumsMap[ln] = { stitchedQty:0, assembledQty:0, washedQty:0, washingInQty:0, finishedQty:0 };
-    });
-    for (const row of sumRows) {
-      const m = lotSumsMap[row.lot_no];
-      if (!m) continue;
-      switch (row.sumType) {
-        case 'stitched':   m.stitchedQty   = parseFloat(row.sumVal) || 0; break;
-        case 'assembled':  m.assembledQty  = parseFloat(row.sumVal) || 0; break;
-        case 'washed':     m.washedQty     = parseFloat(row.sumVal) || 0; break;
-        case 'washing_in': m.washingInQty  = parseFloat(row.sumVal) || 0; break;
-        case 'finished':   m.finishedQty   = parseFloat(row.sumVal) || 0; break;
-      }
-    }
-
-    const stitchMap = {};
-    stRows.forEach(r => { stitchMap[r.lot_no] = r; });
-    const asmMap = {};
-    asmRows.forEach(r => { asmMap[r.lot_no] = r; });
-    const washMap = {};
-    washRows.forEach(r => { washMap[r.lot_no] = r; });
-    const winMap = {};
-    winRows.forEach(r => { winMap[r.lot_no] = r; });
-    const finMap = {};
-    finRows.forEach(r => { if (r.lot_no) finMap[r.lot_no] = r; });
-
-    return { lotSumsMap, stitchMap, asmMap, washMap, winMap, finMap };
-  });
-}
-
-/**
- * The chain logic you want:
- * DENIM: Cut → Stitching → Assembly → Washing → WashingIn → Finishing
- * NON-DENIM: Cut → Stitching → Finishing
- * 
- * If a step is not assigned or partial, we say all subsequent steps = "In <that step>".
- */
-function getDepartmentStatuses({
-  isDenim,
-  totalCut,
-  stitchedQty,
-  assembledQty,
-  washedQty,
-  washingInQty,
-  finishedQty,
-  stAssign,     // stitching_assignments
-  asmAssign,    // jeans_assembly_assignments
-  washAssign,   // washing_assignments
-  washInAssign, // washing_in_assignments
-  finAssign     // finishing_assignments
-}) {
-  // placeholders
-  let stitchingStatus="N/A", stitchingOp="", stitchingAssignedOn="N/A", stitchingApprovedOn="N/A";
-  let assemblyStatus= isDenim? "N/A" : "—", assemblyOp="", assemblyAssignedOn="N/A", assemblyApprovedOn="N/A";
-  let washingStatus= isDenim? "N/A" : "—", washingOp="", washingAssignedOn="N/A", washingApprovedOn="N/A";
-  // for non-denim, we skip washing & assembly & washing_in entirely
-  let washingInStatus= isDenim? "N/A": "—", washingInOp="", washingInAssignedOn="N/A", washingInApprovedOn="N/A";
-  let finishingStatus="N/A", finishingOp="", finishingAssignedOn="N/A", finishingApprovedOn="N/A";
-
-  // STITCHING
-  if (!stAssign) {
-    stitchingStatus= "In Cutting";
-    // everything after stitching is "In Cutting"
-    if (isDenim) {
-      assemblyStatus= "In Cutting";
-      washingStatus= "In Cutting";
-      washingInStatus= "In Cutting";
-      finishingStatus= "In Cutting";
-    } else {
-      finishingStatus= "In Cutting";
-    }
-    return {
-      stitchingStatus, stitchingOp, stitchingAssignedOn, stitchingApprovedOn,
-      assemblyStatus, assemblyOp, assemblyAssignedOn, assemblyApprovedOn,
-      washingStatus, washingOp, washingAssignedOn, washingApprovedOn,
-      washingInStatus, washingInOp, washingInAssignedOn, washingInApprovedOn,
-      finishingStatus, finishingOp, finishingAssignedOn, finishingApprovedOn
-    };
-  } else {
-    // we have a stitching assignment
-    const { isApproved, assigned_on, approved_on, opName } = stAssign;
-    stitchingOp= opName|| "";
-    stitchingAssignedOn = assigned_on
-      ? new Date(assigned_on)
-          .toLocaleString('en-GB', { timeZone: 'Asia/Kolkata' })
-          .replace(/\//g, '-')
-      : "N/A";
-    stitchingApprovedOn = approved_on
-      ? new Date(approved_on)
-          .toLocaleString('en-GB', { timeZone: 'Asia/Kolkata' })
-          .replace(/\//g, '-')
-      : "N/A";
-
-    if (isApproved=== null) {
-      stitchingStatus= `Pending Approval by ${stitchingOp}`;
-      if (isDenim) {
-        assemblyStatus= "In Stitching";
-        washingStatus= "In Stitching";
-        washingInStatus= "In Stitching";
-        finishingStatus= "In Stitching";
-      } else {
-        finishingStatus= "In Stitching";
-      }
-      return {
-        stitchingStatus, stitchingOp, stitchingAssignedOn, stitchingApprovedOn,
-        assemblyStatus, assemblyOp, assemblyAssignedOn, assemblyApprovedOn,
-        washingStatus, washingOp, washingAssignedOn, washingApprovedOn,
-        washingInStatus, washingInOp, washingInAssignedOn, washingInApprovedOn,
-        finishingStatus, finishingOp, finishingAssignedOn, finishingApprovedOn
-      };
-    } else if (isApproved==0) {
-      stitchingStatus= `Denied by ${stitchingOp}`;
-      if (isDenim) {
-        assemblyStatus= "In Stitching";
-        washingStatus= "In Stitching";
-        washingInStatus= "In Stitching";
-        finishingStatus= "In Stitching";
-      } else {
-        finishingStatus= "In Stitching";
-      }
-      return {
-        stitchingStatus, stitchingOp, stitchingAssignedOn, stitchingApprovedOn,
-        assemblyStatus, assemblyOp, assemblyAssignedOn, assemblyApprovedOn,
-        washingStatus, washingOp, washingAssignedOn, washingApprovedOn,
-        washingInStatus, washingInOp, washingInAssignedOn, washingInApprovedOn,
-        finishingStatus, finishingOp, finishingAssignedOn, finishingApprovedOn
-      };
-    } else {
-      // approved => partial or complete
-      if (stitchedQty===0) {
-        stitchingStatus= "In-Line";
-      } else if (stitchedQty>= totalCut && totalCut>0) {
-        stitchingStatus= "Completed";
-      } else {
-        const pend= totalCut- stitchedQty;
-        stitchingStatus= `${pend} Pending`;
-      }
-    }
-  }
-
-  // for non-denim, the next step is finishing
-  // for denim: next step is assembly
-  if (!isDenim) {
-    // NON-DENIM => skip assembly, washing, washingIn
-    // finishing next
-    // if there's no finishing assignment, or partial finishing => we do that logic below
-    // keep going...
-  } else {
-    // DENIM => assembly next
-    if (!asmAssign) {
-      assemblyStatus= "In Stitching";
-      washingStatus= "In Stitching";
-      washingInStatus= "In Stitching";
-      finishingStatus= "In Stitching";
-      return {
-        stitchingStatus, stitchingOp, stitchingAssignedOn, stitchingApprovedOn,
-        assemblyStatus, assemblyOp, assemblyAssignedOn, assemblyApprovedOn,
-        washingStatus, washingOp, washingAssignedOn, washingApprovedOn,
-        washingInStatus, washingInOp, washingInAssignedOn, washingInApprovedOn,
-        finishingStatus, finishingOp, finishingAssignedOn, finishingApprovedOn
-      };
-    } else {
-      // we have assembly
-      const { is_approved, assigned_on, approved_on, opName }= asmAssign;
-      assemblyOp= opName|| "";
-      assemblyAssignedOn = assigned_on
-        ? new Date(assigned_on)
-            .toLocaleString('en-GB', { timeZone: 'Asia/Kolkata' })
-            .replace(/\//g, '-')
-        : "N/A";
-      assemblyApprovedOn = approved_on
-        ? new Date(approved_on)
-            .toLocaleString('en-GB', { timeZone: 'Asia/Kolkata' })
-            .replace(/\//g, '-')
-        : "N/A";
-
-      if (is_approved=== null) {
-        assemblyStatus= `Pending Approval by ${assemblyOp}`;
-        washingStatus= "In Assembly";
-        washingInStatus= "In Assembly";
-        finishingStatus= "In Assembly";
-        return {
-          stitchingStatus, stitchingOp, stitchingAssignedOn, stitchingApprovedOn,
-          assemblyStatus, assemblyOp, assemblyAssignedOn, assemblyApprovedOn,
-          washingStatus, washingOp, washingAssignedOn, washingApprovedOn,
-          washingInStatus, washingInOp, washingInAssignedOn, washingInApprovedOn,
-          finishingStatus, finishingOp, finishingAssignedOn, finishingApprovedOn
-        };
-      } else if (is_approved==0) {
-        assemblyStatus= `Denied by ${assemblyOp}`;
-        washingStatus= "In Assembly";
-        washingInStatus= "In Assembly";
-        finishingStatus= "In Assembly";
-        return {
-          stitchingStatus, stitchingOp, stitchingAssignedOn, stitchingApprovedOn,
-          assemblyStatus, assemblyOp, assemblyAssignedOn, assemblyApprovedOn,
-          washingStatus, washingOp, washingAssignedOn, washingApprovedOn,
-          washingInStatus, washingInOp, washingInAssignedOn, washingInApprovedOn,
-          finishingStatus, finishingOp, finishingAssignedOn, finishingApprovedOn
-        };
-      } else {
-        // partial or complete
-        if (assembledQty===0) {
-          assemblyStatus= "In-Line";
-        } else if (assembledQty>= stitchedQty && stitchedQty>0) {
-          assemblyStatus= "Completed";
-        } else {
-          const pend= stitchedQty- assembledQty;
-          assemblyStatus= `${pend} Pending`;
-        }
-      }
-
-      // next => washing
-      if (!washAssign) {
-        washingStatus= "In Assembly";
-        washingInStatus= "In Assembly";
-        finishingStatus= "In Assembly";
-        return {
-          stitchingStatus, stitchingOp, stitchingAssignedOn, stitchingApprovedOn,
-          assemblyStatus, assemblyOp, assemblyAssignedOn, assemblyApprovedOn,
-          washingStatus, washingOp, washingAssignedOn, washingApprovedOn,
-          washingInStatus, washingInOp, washingInAssignedOn, washingInApprovedOn,
-          finishingStatus, finishingOp, finishingAssignedOn, finishingApprovedOn
-        };
-      } else {
-        const { is_approved, assigned_on, approved_on, opName }= washAssign;
-        washingOp= opName|| "";
-        washingAssignedOn = assigned_on
-          ? new Date(assigned_on)
-              .toLocaleString('en-GB', { timeZone: 'Asia/Kolkata' })
-              .replace(/\//g, '-')
-          : "N/A";
-        washingApprovedOn = approved_on
-          ? new Date(approved_on)
-              .toLocaleString('en-GB', { timeZone: 'Asia/Kolkata' })
-              .replace(/\//g, '-')
-          : "N/A";
-
-        if (is_approved=== null) {
-          washingStatus= `Pending Approval by ${washingOp}`;
-          washingInStatus= "In Washing";
-          finishingStatus= "In Washing";
-          return {
-            stitchingStatus, stitchingOp, stitchingAssignedOn, stitchingApprovedOn,
-            assemblyStatus, assemblyOp, assemblyAssignedOn, assemblyApprovedOn,
-            washingStatus, washingOp, washingAssignedOn, washingApprovedOn,
-            washingInStatus, washingInOp, washingInAssignedOn, washingInApprovedOn,
-            finishingStatus, finishingOp, finishingAssignedOn, finishingApprovedOn
-          };
-        } else if (is_approved==0) {
-          washingStatus= `Denied by ${washingOp}`;
-          washingInStatus= "In Washing";
-          finishingStatus= "In Washing";
-          return {
-            stitchingStatus, stitchingOp, stitchingAssignedOn, stitchingApprovedOn,
-            assemblyStatus, assemblyOp, assemblyAssignedOn, assemblyApprovedOn,
-            washingStatus, washingOp, washingAssignedOn, washingApprovedOn,
-            washingInStatus, washingInOp, washingInAssignedOn, washingInApprovedOn,
-            finishingStatus, finishingOp, finishingAssignedOn, finishingApprovedOn
-          };
-        } else {
-          // partial or complete
-          if (washedQty===0) {
-            washingStatus= "In-Line";
-          } else if (washedQty>= assembledQty && assembledQty>0) {
-            washingStatus= "Completed";
-          } else {
-            const pend= assembledQty- washedQty;
-            washingStatus= `${pend} Pending`;
-          }
-        }
-
-        // next => washingIn
-        if (!washInAssign) {
-          washingInStatus= "In Washing";
-          finishingStatus= "In Washing";
-          return {
-            stitchingStatus, stitchingOp, stitchingAssignedOn, stitchingApprovedOn,
-            assemblyStatus, assemblyOp, assemblyAssignedOn, assemblyApprovedOn,
-            washingStatus, washingOp, washingAssignedOn, washingApprovedOn,
-            washingInStatus, washingInOp, washingInAssignedOn, washingInApprovedOn,
-            finishingStatus, finishingOp, finishingAssignedOn, finishingApprovedOn
-          };
-        } else {
-          const { is_approved, assigned_on, approved_on, opName }= washInAssign;
-          washingInOp= opName|| "";
-          washingInAssignedOn = assigned_on
-            ? new Date(assigned_on)
-                .toLocaleString('en-GB', { timeZone: 'Asia/Kolkata' })
-                .replace(/\//g, '-')
-            : "N/A";
-          washingInApprovedOn = approved_on
-            ? new Date(approved_on)
-                .toLocaleString('en-GB', { timeZone: 'Asia/Kolkata' })
-                .replace(/\//g, '-')
-            : "N/A";
-
-          if (is_approved===null) {
-            washingInStatus= `Pending Approval by ${washingInOp}`;
-            finishingStatus= "In WashingIn";
-            return {
-              stitchingStatus, stitchingOp, stitchingAssignedOn, stitchingApprovedOn,
-              assemblyStatus, assemblyOp, assemblyAssignedOn, assemblyApprovedOn,
-              washingStatus, washingOp, washingAssignedOn, washingApprovedOn,
-              washingInStatus, washingInOp, washingInAssignedOn, washingInApprovedOn,
-              finishingStatus, finishingOp, finishingAssignedOn, finishingApprovedOn
-            };
-          } else if (is_approved==0) {
-            washingInStatus= `Denied by ${washingInOp}`;
-            finishingStatus= "In WashingIn";
-            return {
-              stitchingStatus, stitchingOp, stitchingAssignedOn, stitchingApprovedOn,
-              assemblyStatus, assemblyOp, assemblyAssignedOn, assemblyApprovedOn,
-              washingStatus, washingOp, washingAssignedOn, washingApprovedOn,
-              washingInStatus, washingInOp, washingInAssignedOn, washingInApprovedOn,
-              finishingStatus, finishingOp, finishingAssignedOn, finishingApprovedOn
-            };
-          } else {
-            // partial or complete
-            if (washingInQty===0) {
-              washingInStatus= "In-Line";
-            } else if (washingInQty>= washedQty && washedQty>0) {
-              washingInStatus= "Completed";
-            } else {
-              const pend= washedQty- washingInQty;
-              washingInStatus= `${pend} Pending`;
-            }
-          }
-        }
-      }
-    }
-  }
-
-  // for non-denim, we skip assembly/washing/washingIn entirely
-  // next => finishing
-  if (!finAssign) {
-    if (isDenim) {
-      finishingStatus= "In WashingIn";   // if no finishing assignment
-    } else {
-      finishingStatus= "In Stitching";   // for non-denim
-    }
-    return {
-      stitchingStatus, stitchingOp, stitchingAssignedOn, stitchingApprovedOn,
-      assemblyStatus, assemblyOp, assemblyAssignedOn, assemblyApprovedOn,
-      washingStatus, washingOp, washingAssignedOn, washingApprovedOn,
-      washingInStatus, washingInOp, washingInAssignedOn, washingInApprovedOn,
-      finishingStatus, finishingOp, finishingAssignedOn, finishingApprovedOn
-    };
-  } else {
-    const { is_approved, assigned_on, approved_on, opName }= finAssign;
-    finishingOp= opName|| "";
-    finishingAssignedOn = assigned_on
-      ? new Date(assigned_on)
-          .toLocaleString('en-GB', { timeZone: 'Asia/Kolkata' })
-          .replace(/\//g, '-')
-      : "N/A";
-    finishingApprovedOn = approved_on
-      ? new Date(approved_on)
-          .toLocaleString('en-GB', { timeZone: 'Asia/Kolkata' })
-          .replace(/\//g, '-')
-      : "N/A";
-
-    if (is_approved===null) {
-      finishingStatus= `Pending Approval by ${finishingOp}`;
-    } else if (is_approved==0) {
-      finishingStatus= `Denied by ${finishingOp}`;
-    } else {
-      // partial or complete
-      // for denim => finishing leftover vs washingIn
-      // for non-denim => finishing leftover vs stitched
-      if (isDenim) {
-        if (finishedQty===0) {
-          finishingStatus= "In-Line";
-        } else if (finishedQty>= washingInQty && washingInQty>0) {
-          finishingStatus= "Completed";
-        } else {
-          const pend= washingInQty- finishedQty;
-          finishingStatus= `${pend} Pending`;
-        }
-      } else {
-        // non-denim => finishing leftover vs. stitched
-        if (finishedQty===0) {
-          finishingStatus= "In-Line";
-        } else if (finishedQty>= stitchedQty && stitchedQty>0) {
-          finishingStatus= "Completed";
-        } else {
-          const pend= stitchedQty- finishedQty;
-          finishingStatus= `${pend} Pending`;
-        }
-      }
-    }
-  }
-
-  return {
-    stitchingStatus, stitchingOp, stitchingAssignedOn, stitchingApprovedOn,
-    assemblyStatus, assemblyOp, assemblyAssignedOn, assemblyApprovedOn,
-    washingStatus, washingOp, washingAssignedOn, washingApprovedOn,
-    washingInStatus, washingInOp, washingInAssignedOn, washingInApprovedOn,
-    finishingStatus, finishingOp, finishingAssignedOn, finishingApprovedOn
-  };
-}
-
-/** filterByDept */
-function filterByDept({
-  department, isDenim,
-  stitchingStatus,
-  assemblyStatus,
-  washingStatus,
-  washingInStatus,
-  finishingStatus
-}) {
-  let showRow= true;
-  let actualStatus= "N/A";
-
-  if (department==="all") {
-    if (isDenim) {
-      // finishing if not N/A, else washingIn, else washing, else assembly, else stitching
-      if (!finishingStatus.startsWith("N/A")) actualStatus= finishingStatus;
-      else if (!washingInStatus.startsWith("N/A")) actualStatus= washingInStatus;
-      else if (!washingStatus.startsWith("N/A")) actualStatus= washingStatus;
-      else if (!assemblyStatus.startsWith("N/A")) actualStatus= assemblyStatus;
-      else actualStatus= stitchingStatus;
-    } else {
-      // non-denim => finishing, else stitching
-      if (!finishingStatus.startsWith("N/A")) actualStatus= finishingStatus;
-      else actualStatus= stitchingStatus;
-    }
-    return { showRow, actualStatus };
-  }
-
-  if (department==="cutting") {
-    // always show "Completed"
-    actualStatus= "Completed";
-    return { showRow, actualStatus };
-  }
-
-  if (department==="stitching") {
-    actualStatus= stitchingStatus;
-    return { showRow, actualStatus };
-  }
-
-  if (department==="assembly") {
-    if (!isDenim) return { showRow: false, actualStatus: "N/A" };
-    actualStatus= assemblyStatus;
-    return { showRow, actualStatus };
-  }
-
-  if (department==="washing") {
-    if (!isDenim) return { showRow: false, actualStatus: "N/A" };
-    actualStatus= washingStatus;
-    return { showRow, actualStatus };
-  }
-
-  if (department==="washing_in") {
-    if (!isDenim) return { showRow: false, actualStatus: "N/A" };
-    actualStatus= washingInStatus;
-    return { showRow, actualStatus };
-  }
-
-  if (department==="finishing") {
-    actualStatus= finishingStatus;
-    return { showRow, actualStatus };
-  }
-
-  return { showRow, actualStatus };
-}
-
-/** The final PIC Report route */
-/*******************************************************************
- * PIC‑Report Route – with updated date‑filter for department "washing_in"
- *******************************************************************/
-// ======================== REPLACEMENT CODE ========================
-
-router.get("/dashboard/pic-report", isAuthenticated, isOperator, async (req, res) => {
-  try {
-    const {
-      lotType = "all",
-      department = "all",
-      status = "all",
-      dateFilter = "createdAt",
-      startDate = "",
-      endDate = "",
-      download = ""
-    } = req.query;
-
-    // 1) Build filters for main lots query
-    let dateWhere = "";
-    let dateParams = [];
-
-    if (startDate && endDate) {
-      if (dateFilter === "createdAt") {
-        dateWhere = " AND DATE(cl.created_at) BETWEEN ? AND ? ";
-        dateParams.push(startDate, endDate);
-      } else if (dateFilter === "assignedOn") {
-        if (department === "stitching") {
-          dateWhere = `
-            AND EXISTS (
-              SELECT 1
-                FROM stitching_assignments sa
-                JOIN cutting_lots c2 ON sa.cutting_lot_id = c2.id
-               WHERE c2.lot_no = cl.lot_no
-                 AND DATE(sa.assigned_on) BETWEEN ? AND ?
-            )
-          `;
-          dateParams.push(startDate, endDate);
-        } else if (department === "assembly") {
-          dateWhere = `
-            AND EXISTS (
-              SELECT 1
-                FROM jeans_assembly_assignments ja
-                JOIN stitching_data sd ON ja.stitching_assignment_id = sd.id
-                JOIN cutting_lots c2 ON sd.lot_no = c2.lot_no
-               WHERE c2.lot_no = cl.lot_no
-                 AND DATE(ja.assigned_on) BETWEEN ? AND ?
-            )
-          `;
-          dateParams.push(startDate, endDate);
-        } else if (department === "washing") {
-          dateWhere = `
-            AND EXISTS (
-              SELECT 1
-                FROM washing_assignments wa
-                JOIN jeans_assembly_data jd ON wa.jeans_assembly_assignment_id = jd.id
-                JOIN cutting_lots c2 ON jd.lot_no = c2.lot_no
-               WHERE c2.lot_no = cl.lot_no
-                 AND DATE(wa.assigned_on) BETWEEN ? AND ?
-            )
-          `;
-          dateParams.push(startDate, endDate);
-        } else if (department === "washing_in") {
-          // <-- Updated to join washing_data instead of washing_in_data
-          dateWhere = `
-            AND EXISTS (
-              SELECT 1
-                FROM washing_in_assignments wia
-                JOIN washing_data wd
-                  ON wia.washing_data_id = wd.id
-                JOIN cutting_lots c2
-                  ON wd.lot_no = c2.lot_no
-               WHERE c2.lot_no = cl.lot_no
-                 AND DATE(wia.assigned_on) BETWEEN ? AND ?
-            )
-          `;
-          dateParams.push(startDate, endDate);
-        } else if (department === "finishing") {
-          dateWhere = `
-            AND EXISTS (
-              SELECT 1
-                FROM finishing_assignments fa
-                LEFT JOIN washing_in_data wid ON fa.washing_in_data_id = wid.id
-                LEFT JOIN stitching_data sd ON fa.stitching_assignment_id = sd.id
-                JOIN cutting_lots c2 ON (wid.lot_no = c2.lot_no OR sd.lot_no = c2.lot_no)
-               WHERE c2.lot_no = cl.lot_no
-                 AND DATE(fa.assigned_on) BETWEEN ? AND ?
-            )
-          `;
-          dateParams.push(startDate, endDate);
-        }
-      }
-    }
-
-    let lotTypeClause = "";
-    if (lotType === "denim") {
-      lotTypeClause = `
-        AND (
-          UPPER(cl.lot_no) LIKE 'AK%'
-          OR UPPER(cl.lot_no) LIKE 'UM%'
-        )
-      `;
-    } else if (lotType === "hosiery") {
-      lotTypeClause = `
-        AND (
-          UPPER(cl.lot_no) NOT LIKE 'AK%'
-          AND UPPER(cl.lot_no) NOT LIKE 'UM%'
-        )
-      `;
-    }
-
-    // 2) Fetch all lots (ONE QUERY)
-    const baseQuery = `
-      SELECT cl.lot_no, cl.sku, cl.total_pieces, cl.created_at, cl.remark,
-             u.username AS created_by
-        FROM cutting_lots cl
-        JOIN users u ON cl.user_id = u.id
-       WHERE 1=1
-         ${lotTypeClause}
-         ${dateWhere}
-       ORDER BY cl.created_at DESC
-    `;
-    const [lots] = await pool.query(baseQuery, dateParams);
-
-    // Gather all lot_nos in an array for IN () usage
-    const lotNos = lots.map(l => l.lot_no);
-    if (!lotNos.length) {
-      // No lots found => just return
-      if (download === "1") {
-        return res.status(200).send("No data to download");
-      } else {
-        return res.render("operatorPICReport", {
-          filters: { lotType, department, status, dateFilter, startDate, endDate },
-          rows: []
-        });
-      }
-    }
-
-    // 3) Aggregate per-lot quantities and fetch last assignments in a batched manner
-    const { lotSumsMap, stitchMap, asmMap, washMap, winMap, finMap } = await fetchLotAggregates(lotNos);
-
-    // --- Rewash Pending Quantities ---
-    const [rewashRows] = await pool.query(
-      `SELECT lot_no, SUM(total_requested) AS pendingQty
-         FROM rewash_requests
-        WHERE status = 'pending'
-          AND lot_no IN (?)
-        GROUP BY lot_no`,
-      [lotNos]
-    );
-    const rewashMap = {};
-    for (const row of rewashRows) {
-      rewashMap[row.lot_no] = parseFloat(row.pendingQty) || 0;
-    }
-
-    // 5) Now build finalData from these maps
-    const finalData = [];
-    for (const lot of lots) {
-      const lotNo = lot.lot_no;
-      const totalCut = parseFloat(lot.total_pieces) || 0;
-      const denim = isDenimLot(lotNo);
-
-      // Sums
-      const sums = lotSumsMap[lotNo] || {};
-      const stitchedQty  = sums.stitchedQty   || 0;
-      const assembledQty = sums.assembledQty  || 0;
-      const washedQty    = sums.washedQty     || 0;
-      const washingInQty = sums.washingInQty  || 0;
-      const finishedQty  = sums.finishedQty   || 0;
-      const rewashQty    = rewashMap[lotNo]   || 0;
-
-      // Last assignments
-      const stAssign  = stitchMap[lotNo]  || null;
-      const asmAssign = asmMap[lotNo]     || null;
-      const washAssign= washMap[lotNo]    || null;
-      const wInAssign = winMap[lotNo]     || null;
-      const finAssign = finMap[lotNo]     || null;
-
-      // Calculate statuses
-      const statuses = getDepartmentStatuses({
-        isDenim: denim,
-        totalCut,
-        stitchedQty,
-        assembledQty,
-        washedQty,
-        washingInQty,
-        finishedQty,
-        stAssign,
-        asmAssign,
-        washAssign,
-        washInAssign: wInAssign,
-        finAssign
-      });
-
-      // Decide if we show row based on department filter
-      const deptResult = filterByDept({
-        department,
-        isDenim: denim,
-        stitchingStatus: statuses.stitchingStatus,
-        assemblyStatus: statuses.assemblyStatus,
-        washingStatus: statuses.washingStatus,
-        washingInStatus: statuses.washingInStatus,
-        finishingStatus: statuses.finishingStatus
-      });
-      if (!deptResult.showRow) continue;
-
-      // Check overall status filter
-      const actualStatus = deptResult.actualStatus.toLowerCase();
-      if (status !== "all") {
-        if (status === "not_assigned") {
-          // means "In <some dept>"
-          if (!actualStatus.startsWith("in ")) continue;
-        } else {
-          const want = status.toLowerCase();
-          if (want === "inline" && actualStatus.includes("in-line")) {
-            // pass
-          } else if (!actualStatus.includes(want)) {
-            continue;
-          }
-        }
-      }
-
-      finalData.push({
-        lotNo,
-        sku: lot.sku,
-        lotType: denim ? "Denim" : "Hosiery",
-        totalCut,
-        createdAt: lot.created_at
-          ? new Date(lot.created_at)
-              .toLocaleDateString('en-GB', { timeZone: 'Asia/Kolkata' })
-              .replace(/\//g, '-')
-          : "",
-        remark: lot.remark || "",
-
-        // Stitching
-        stitchAssignedOn:   statuses.stitchingAssignedOn,
-        stitchApprovedOn:   statuses.stitchingApprovedOn,
-        stitchOp:           statuses.stitchingOp,
-        stitchStatus:       statuses.stitchingStatus,
-        stitchedQty,
-
-        // Assembly
-        assemblyAssignedOn: statuses.assemblyAssignedOn,
-        assemblyApprovedOn: statuses.assemblyApprovedOn,
-        assemblyOp:         statuses.assemblyOp,
-        assemblyStatus:     statuses.assemblyStatus,
-        assembledQty,
-
-        // Washing
-        washingAssignedOn:  statuses.washingAssignedOn,
-        washingApprovedOn:  statuses.washingApprovedOn,
-        washingOp:          statuses.washingOp,
-        washingStatus:      statuses.washingStatus,
-        washedQty,
-
-        // WashingIn
-        washingInAssignedOn: statuses.washingInAssignedOn,
-        washingInApprovedOn: statuses.washingInApprovedOn,
-        washingInOp:         statuses.washingInOp,
-        washingInStatus:     statuses.washingInStatus,
-        washingInQty,
-        rewashPendingQty: rewashQty,
-
-        // Finishing
-        finishingAssignedOn: statuses.finishingAssignedOn,
-        finishingApprovedOn: statuses.finishingApprovedOn,
-        finishingOp:         statuses.finishingOp,
-        finishingStatus:     statuses.finishingStatus,
-        finishedQty
-      });
-    }
-
-    // 6) If download => Excel
-    if (download === "1") {
-      const workbook = new ExcelJS.Workbook();
-      workbook.creator = "PIC Report – Denim Chain with WashingIn";
-
-      const sheet = workbook.addWorksheet("PIC-Report");
-      sheet.columns = [
-        { header: "Lot No",               key: "lotNo",                width: 15 },
-        { header: "SKU",                  key: "sku",                  width: 12 },
-        { header: "Lot Type",             key: "lotType",              width: 10 },
-        { header: "Total Cut",            key: "totalCut",             width: 10 },
-        { header: "Created At",           key: "createdAt",            width: 15 },
-        { header: "Remark",               key: "remark",               width: 20 },
-
-        // Stitching
-        { header: "Stitch Assigned On",   key: "stitchAssignedOn",     width: 20 },
-        { header: "Stitch Approved On",   key: "stitchApprovedOn",     width: 20 },
-        { header: "Stitch Operator",      key: "stitchOp",             width: 15 },
-        { header: "Stitch Status",        key: "stitchStatus",         width: 25 },
-        { header: "Stitched Qty",         key: "stitchedQty",          width: 15 },
-
-        // Assembly
-        { header: "Assembly Assigned On", key: "assemblyAssignedOn",   width: 20 },
-        { header: "Assembly Approved On", key: "assemblyApprovedOn",   width: 20 },
-        { header: "Assembly Operator",    key: "assemblyOp",           width: 15 },
-        { header: "Assembly Status",      key: "assemblyStatus",       width: 25 },
-        { header: "Assembled Qty",        key: "assembledQty",         width: 15 },
-
-        // Washing
-        { header: "Washing Assigned On",  key: "washingAssignedOn",    width: 20 },
-        { header: "Washing Approved On",  key: "washingApprovedOn",    width: 20 },
-        { header: "Washing Operator",     key: "washingOp",            width: 15 },
-        { header: "Washing Status",       key: "washingStatus",        width: 25 },
-        { header: "Washed Qty",           key: "washedQty",            width: 15 },
-
-        // Washing‑In
-        { header: "WashIn Assigned On",   key: "washingInAssignedOn",  width: 20 },
-        { header: "WashIn Approved On",   key: "washingInApprovedOn",  width: 20 },
-        { header: "WashIn Operator",      key: "washingInOp",          width: 15 },
-        { header: "WashIn Status",        key: "washingInStatus",      width: 25 },
-        { header: "WashIn Qty",           key: "washingInQty",         width: 15 },
-        { header: "Rewash Pending",       key: "rewashPendingQty",     width: 15 },
-
-        // Finishing
-        { header: "Finishing Assigned On",key: "finishingAssignedOn",  width: 20 },
-        { header: "Finishing Approved On",key: "finishingApprovedOn",  width: 20 },
-        { header: "Finishing Operator",   key: "finishingOp",          width: 15 },
-        { header: "Finishing Status",     key: "finishingStatus",      width: 25 },
-        { header: "Finished Qty",         key: "finishedQty",          width: 15 }
-      ];
-
-      finalData.forEach(r => {
-        sheet.addRow({
-          lotNo:               r.lotNo,
-          sku:                 r.sku,
-          lotType:             r.lotType,
-          totalCut:            r.totalCut,
-          createdAt:           r.createdAt,
-          remark:              r.remark,
-
-          // Stitching
-          stitchAssignedOn:    r.stitchAssignedOn,
-          stitchApprovedOn:    r.stitchApprovedOn,
-          stitchOp:            r.stitchOp,
-          stitchStatus:        r.stitchStatus,
-          stitchedQty:         r.stitchedQty,
-
-          // Assembly
-          assemblyAssignedOn:  r.assemblyAssignedOn,
-          assemblyApprovedOn:  r.assemblyApprovedOn,
-          assemblyOp:          r.assemblyOp,
-          assemblyStatus:      r.assemblyStatus,
-          assembledQty:        r.assembledQty,
-
-          // Washing
-          washingAssignedOn:   r.washingAssignedOn,
-          washingApprovedOn:   r.washingApprovedOn,
-          washingOp:           r.washingOp,
-          washingStatus:       r.washingStatus,
-          washedQty:           r.washedQty,
-
-          // WashingIn
-          washingInAssignedOn: r.washingInAssignedOn,
-          washingInApprovedOn: r.washingInApprovedOn,
-          washingInOp:         r.washingInOp,
-          washingInStatus:     r.washingInStatus,
-          washingInQty:        r.washingInQty,
-          rewashPendingQty:    r.rewashPendingQty,
-
-          // Finishing
-          finishingAssignedOn: r.finishingAssignedOn,
-          finishingApprovedOn: r.finishingApprovedOn,
-          finishingOp:         r.finishingOp,
-          finishingStatus:     r.finishingStatus,
-          finishedQty:         r.finishedQty
-        });
-      });
-
-      res.setHeader(
-        "Content-Type",
-        "application/vnd.openxmlformats-officedocument.spreadsheetml.sheet"
-      );
-      res.setHeader(
-        "Content-Disposition",
-        'attachment; filename="PICReport-FixedChain.xlsx"'
-      );
-      await workbook.xlsx.write(res);
-      res.end();
-    } else {
-      // 7) Render HTML
-      return res.render("operatorPICReport", {
-        filters: { lotType, department, status, dateFilter, startDate, endDate },
-        rows: finalData
-      });
-    }
-  } catch (err) {
-    console.error("Error in /dashboard/pic-report:", err);
-    return res.status(500).send("Server error");
-  }
-});
-
-// ======================== SIZE PIC REPORT ========================
-router.get("/dashboard/pic-size-report", isAuthenticated, isOperator, async (req, res) => {
-  try {
-    const {
-      lotType = "all",
-      department = "all",
-      status = "all",
-      dateFilter = "createdAt",
-      startDate = "",
-      endDate = "",
-      download = ""
-    } = req.query;
-
-    // 1) Build filters for main lots query (same logic as pic-report)
-    let dateWhere = "";
-    let dateParams = [];
-
-    if (startDate && endDate) {
-      if (dateFilter === "createdAt") {
-        dateWhere = " AND DATE(cl.created_at) BETWEEN ? AND ? ";
-        dateParams.push(startDate, endDate);
-      } else if (dateFilter === "assignedOn") {
-        if (department === "stitching") {
-          dateWhere = `
-            AND EXISTS (
-              SELECT 1
-                FROM stitching_assignments sa
-                JOIN cutting_lots c2 ON sa.cutting_lot_id = c2.id
-               WHERE c2.lot_no = cl.lot_no
-                 AND DATE(sa.assigned_on) BETWEEN ? AND ?
-            )
-          `;
-          dateParams.push(startDate, endDate);
-        } else if (department === "assembly") {
-          dateWhere = `
-            AND EXISTS (
-              SELECT 1
-                FROM jeans_assembly_assignments ja
-                JOIN stitching_data sd ON ja.stitching_assignment_id = sd.id
-                JOIN cutting_lots c2 ON sd.lot_no = c2.lot_no
-               WHERE c2.lot_no = cl.lot_no
-                 AND DATE(ja.assigned_on) BETWEEN ? AND ?
-            )
-          `;
-          dateParams.push(startDate, endDate);
-        } else if (department === "washing") {
-          dateWhere = `
-            AND EXISTS (
-              SELECT 1
-                FROM washing_assignments wa
-                JOIN jeans_assembly_data jd ON wa.jeans_assembly_assignment_id = jd.id
-                JOIN cutting_lots c2 ON jd.lot_no = c2.lot_no
-               WHERE c2.lot_no = cl.lot_no
-                 AND DATE(wa.assigned_on) BETWEEN ? AND ?
-            )
-          `;
-          dateParams.push(startDate, endDate);
-        } else if (department === "washing_in") {
-          dateWhere = `
-            AND EXISTS (
-              SELECT 1
-                FROM washing_in_assignments wia
-                JOIN washing_data wd ON wia.washing_data_id = wd.id
-                JOIN cutting_lots c2 ON wd.lot_no = c2.lot_no
-               WHERE c2.lot_no = cl.lot_no
-                 AND DATE(wia.assigned_on) BETWEEN ? AND ?
-            )
-          `;
-          dateParams.push(startDate, endDate);
-        } else if (department === "finishing") {
-          dateWhere = `
-            AND EXISTS (
-              SELECT 1
-                FROM finishing_assignments fa
-                LEFT JOIN washing_in_data wid ON fa.washing_in_data_id = wid.id
-                LEFT JOIN stitching_data sd ON fa.stitching_assignment_id = sd.id
-                JOIN cutting_lots c2 ON (wid.lot_no = c2.lot_no OR sd.lot_no = c2.lot_no)
-               WHERE c2.lot_no = cl.lot_no
-                 AND DATE(fa.assigned_on) BETWEEN ? AND ?
-            )
-          `;
-          dateParams.push(startDate, endDate);
-        }
-      }
-    }
-
-    let lotTypeClause = "";
-    if (lotType === "denim") {
-      lotTypeClause = `
-        AND (
-          UPPER(cl.lot_no) LIKE 'AK%'
-          OR UPPER(cl.lot_no) LIKE 'UM%'
-        )
-      `;
-    } else if (lotType === "hosiery") {
-      lotTypeClause = `
-        AND (
-          UPPER(cl.lot_no) NOT LIKE 'AK%'
-          AND UPPER(cl.lot_no) NOT LIKE 'UM%'
-        )
-      `;
-    }
-
-    // 2) Fetch all lot/size rows
-    const baseQuery = `
-      SELECT cl.lot_no, cl.sku, cls.size_label, cls.total_pieces, cl.created_at, cl.remark,
-             u.username AS created_by
-        FROM cutting_lots cl
-        JOIN cutting_lot_sizes cls ON cls.cutting_lot_id = cl.id
-        JOIN users u ON cl.user_id = u.id
-       WHERE 1=1
-         ${lotTypeClause}
-         ${dateWhere}
-       ORDER BY cl.created_at DESC
-    `;
-    const [rows] = await pool.query(baseQuery, dateParams);
-
-    const lotNos = [...new Set(rows.map(r => r.lot_no))];
-    if (!lotNos.length) {
-      if (download === "1") {
-        return res.status(200).send("No data to download");
-      } else {
-        return res.render("operatorSizeReport", {
-          filters: { lotType, department, status, dateFilter, startDate, endDate },
-          rows: []
-        });
-      }
-    }
-
-    // 3) Get sums grouped by lot_no and size_label
-    const [sumRows] = await pool.query(`
-      SELECT 'stitched' AS sumType, sd.lot_no, sds.size_label, COALESCE(SUM(sds.pieces),0) AS sumVal
-        FROM stitching_data_sizes sds
-        JOIN stitching_data sd ON sds.stitching_data_id = sd.id
-       WHERE sd.lot_no IN (?)
-       GROUP BY sd.lot_no, sds.size_label
-
-      UNION ALL
-
-      SELECT 'assembled' AS sumType, jd.lot_no, jds.size_label, COALESCE(SUM(jds.pieces),0) AS sumVal
-        FROM jeans_assembly_data_sizes jds
-        JOIN jeans_assembly_data jd ON jds.jeans_assembly_data_id = jd.id
-       WHERE jd.lot_no IN (?)
-       GROUP BY jd.lot_no, jds.size_label
-
-      UNION ALL
-
-      SELECT 'washed' AS sumType, wd.lot_no, wds.size_label, COALESCE(SUM(wds.pieces),0) AS sumVal
-        FROM washing_data_sizes wds
-        JOIN washing_data wd ON wds.washing_data_id = wd.id
-       WHERE wd.lot_no IN (?)
-       GROUP BY wd.lot_no, wds.size_label
-
-      UNION ALL
-
-      SELECT 'washing_in' AS sumType, wid.lot_no, wids.size_label, COALESCE(SUM(wids.pieces),0) AS sumVal
-        FROM washing_in_data_sizes wids
-        JOIN washing_in_data wid ON wids.washing_in_data_id = wid.id
-       WHERE wid.lot_no IN (?)
-       GROUP BY wid.lot_no, wids.size_label
-
-      UNION ALL
-
-      SELECT 'finished' AS sumType, fd.lot_no, fds.size_label, COALESCE(SUM(fds.pieces),0) AS sumVal
-        FROM finishing_data_sizes fds
-        JOIN finishing_data fd ON fds.finishing_data_id = fd.id
-       WHERE fd.lot_no IN (?)
-       GROUP BY fd.lot_no, fds.size_label
-    `, [lotNos, lotNos, lotNos, lotNos, lotNos]);
-
-    const sizeSumsMap = {};
-    for (const r of rows) {
-      const key = `${r.lot_no}|${r.size_label}`;
-      sizeSumsMap[key] = { stitchedQty:0, assembledQty:0, washedQty:0, washingInQty:0, finishedQty:0 };
-    }
-    for (const row of sumRows) {
-      const key = `${row.lot_no}|${row.size_label}`;
-      if (!sizeSumsMap[key]) continue;
-      switch (row.sumType) {
-        case 'stitched':   sizeSumsMap[key].stitchedQty   = parseFloat(row.sumVal) || 0; break;
-        case 'assembled':  sizeSumsMap[key].assembledQty  = parseFloat(row.sumVal) || 0; break;
-        case 'washed':     sizeSumsMap[key].washedQty     = parseFloat(row.sumVal) || 0; break;
-        case 'washing_in': sizeSumsMap[key].washingInQty  = parseFloat(row.sumVal) || 0; break;
-        case 'finished':   sizeSumsMap[key].finishedQty   = parseFloat(row.sumVal) || 0; break;
-      }
-    }
-
-    // 4) Last assignments per lot (same as pic-report)
-    const { stitchMap, asmMap, washMap, winMap, finMap } = await fetchLotAggregates(lotNos);
-
-    // 5) Build final data
-    const finalData = [];
-    for (const row of rows) {
-      const lotNo = row.lot_no;
-      const sizeLabel = row.size_label;
-      const totalCut = parseFloat(row.total_pieces) || 0;
-      const denim = isDenimLot(lotNo);
-
-      const sums = sizeSumsMap[`${lotNo}|${sizeLabel}`] || {};
-      const stitchedQty  = sums.stitchedQty  || 0;
-      const assembledQty = sums.assembledQty || 0;
-      const washedQty    = sums.washedQty    || 0;
-      const washingInQty = sums.washingInQty || 0;
-      const finishedQty  = sums.finishedQty  || 0;
-
-      const stAssign  = stitchMap[lotNo] || null;
-      const asmAssign = asmMap[lotNo]    || null;
-      const washAssign= washMap[lotNo]   || null;
-      const wInAssign = winMap[lotNo]    || null;
-      const finAssign = finMap[lotNo]    || null;
-
-      const statuses = getDepartmentStatuses({
-        isDenim: denim,
-        totalCut,
-        stitchedQty,
-        assembledQty,
-        washedQty,
-        washingInQty,
-        finishedQty,
-        stAssign,
-        asmAssign,
-        washAssign,
-        washInAssign: wInAssign,
-        finAssign
-      });
-
-      const deptResult = filterByDept({
-        department,
-        isDenim: denim,
-        stitchingStatus: statuses.stitchingStatus,
-        assemblyStatus: statuses.assemblyStatus,
-        washingStatus: statuses.washingStatus,
-        washingInStatus: statuses.washingInStatus,
-        finishingStatus: statuses.finishingStatus
-      });
-      if (!deptResult.showRow) continue;
-
-      const actualStatus = deptResult.actualStatus.toLowerCase();
-      if (status !== "all") {
-        if (status === "not_assigned") {
-          if (!actualStatus.startsWith("in ")) continue;
-        } else {
-          const want = status.toLowerCase();
-          if (want === "inline" && actualStatus.includes("in-line")) {
-          } else if (!actualStatus.includes(want)) {
-            continue;
-          }
-        }
-      }
-
-      finalData.push({
-        lotNo,
-        sku_size: `${row.sku}_${sizeLabel}`,
-        sku: row.sku,
-        size: sizeLabel,
-        lotType: denim ? "Denim" : "Hosiery",
-        totalCut,
-        createdAt: row.created_at
-          ? new Date(row.created_at)
-              .toLocaleDateString('en-GB', { timeZone: 'Asia/Kolkata' })
-              .replace(/\//g, '-')
-          : "",
-        remark: row.remark || "",
-
-        stitchAssignedOn:   statuses.stitchingAssignedOn,
-        stitchApprovedOn:   statuses.stitchingApprovedOn,
-        stitchOp:           statuses.stitchingOp,
-        stitchStatus:       statuses.stitchingStatus,
-        stitchedQty,
-
-        assemblyAssignedOn: statuses.assemblyAssignedOn,
-        assemblyApprovedOn: statuses.assemblyApprovedOn,
-        assemblyOp:         statuses.assemblyOp,
-        assemblyStatus:     statuses.assemblyStatus,
-        assembledQty,
-
-        washingAssignedOn:  statuses.washingAssignedOn,
-        washingApprovedOn:  statuses.washingApprovedOn,
-        washingOp:          statuses.washingOp,
-        washingStatus:      statuses.washingStatus,
-        washedQty,
-
-        washingInAssignedOn: statuses.washingInAssignedOn,
-        washingInApprovedOn: statuses.washingInApprovedOn,
-        washingInOp:         statuses.washingInOp,
-        washingInStatus:     statuses.washingInStatus,
-        washingInQty,
-
-        finishingAssignedOn: statuses.finishingAssignedOn,
-        finishingApprovedOn: statuses.finishingApprovedOn,
-        finishingOp:         statuses.finishingOp,
-        finishingStatus:     statuses.finishingStatus,
-        finishedQty
-      });
-    }
-
-    if (download === "1") {
-      const workbook = new ExcelJS.Workbook();
-      workbook.creator = "PIC Report by Size";
-
-      const sheet = workbook.addWorksheet("PIC-Size-Report");
-      sheet.columns = [
-        { header: "Lot No", key: "lotNo", width: 15 },
-        { header: "SKU_Size", key: "sku_size", width: 20 },
-        { header: "SKU", key: "sku", width: 12 },
-        { header: "Size", key: "size", width: 10 },
-        { header: "Lot Type", key: "lotType", width: 10 },
-        { header: "Total Cut", key: "totalCut", width: 10 },
-        { header: "Created At", key: "createdAt", width: 15 },
-        { header: "Remark", key: "remark", width: 20 },
-
-        { header: "Stitch Assigned On", key: "stitchAssignedOn", width: 20 },
-        { header: "Stitch Approved On", key: "stitchApprovedOn", width: 20 },
-        { header: "Stitch Operator", key: "stitchOp", width: 15 },
-        { header: "Stitch Status", key: "stitchStatus", width: 25 },
-        { header: "Stitched Qty", key: "stitchedQty", width: 15 },
-
-        { header: "Assembly Assigned On", key: "assemblyAssignedOn", width: 20 },
-        { header: "Assembly Approved On", key: "assemblyApprovedOn", width: 20 },
-        { header: "Assembly Operator", key: "assemblyOp", width: 15 },
-        { header: "Assembly Status", key: "assemblyStatus", width: 25 },
-        { header: "Assembled Qty", key: "assembledQty", width: 15 },
-
-        { header: "Washing Assigned On", key: "washingAssignedOn", width: 20 },
-        { header: "Washing Approved On", key: "washingApprovedOn", width: 20 },
-        { header: "Washing Operator", key: "washingOp", width: 15 },
-        { header: "Washing Status", key: "washingStatus", width: 25 },
-        { header: "Washed Qty", key: "washedQty", width: 15 },
-
-        { header: "WashIn Assigned On", key: "washingInAssignedOn", width: 20 },
-        { header: "WashIn Approved On", key: "washingInApprovedOn", width: 20 },
-        { header: "WashIn Operator", key: "washingInOp", width: 15 },
-        { header: "WashIn Status", key: "washingInStatus", width: 25 },
-        { header: "WashIn Qty", key: "washingInQty", width: 15 },
-
-        { header: "Finishing Assigned On", key: "finishingAssignedOn", width: 20 },
-        { header: "Finishing Approved On", key: "finishingApprovedOn", width: 20 },
-        { header: "Finishing Operator", key: "finishingOp", width: 15 },
-        { header: "Finishing Status", key: "finishingStatus", width: 25 },
-        { header: "Finished Qty", key: "finishedQty", width: 15 }
-      ];
-
-      finalData.forEach(r => {
-        sheet.addRow({
-          lotNo: r.lotNo,
-          sku_size: r.sku_size,
-          sku: r.sku,
-          size: r.size,
-          lotType: r.lotType,
-          totalCut: r.totalCut,
-          createdAt: r.createdAt,
-          remark: r.remark,
-
-          stitchAssignedOn: r.stitchAssignedOn,
-          stitchApprovedOn: r.stitchApprovedOn,
-          stitchOp: r.stitchOp,
-          stitchStatus: r.stitchStatus,
-          stitchedQty: r.stitchedQty,
-
-          assemblyAssignedOn: r.assemblyAssignedOn,
-          assemblyApprovedOn: r.assemblyApprovedOn,
-          assemblyOp: r.assemblyOp,
-          assemblyStatus: r.assemblyStatus,
-          assembledQty: r.assembledQty,
-
-          washingAssignedOn: r.washingAssignedOn,
-          washingApprovedOn: r.washingApprovedOn,
-          washingOp: r.washingOp,
-          washingStatus: r.washingStatus,
-          washedQty: r.washedQty,
-
-          washingInAssignedOn: r.washingInAssignedOn,
-          washingInApprovedOn: r.washingInApprovedOn,
-          washingInOp: r.washingInOp,
-          washingInStatus: r.washingInStatus,
-          washingInQty: r.washingInQty,
-
-          finishingAssignedOn: r.finishingAssignedOn,
-          finishingApprovedOn: r.finishingApprovedOn,
-          finishingOp: r.finishingOp,
-          finishingStatus: r.finishingStatus,
-          finishedQty: r.finishedQty
-        });
-      });
-
-      res.setHeader(
-        "Content-Type",
-        "application/vnd.openxmlformats-officedocument.spreadsheetml.sheet"
-      );
-      res.setHeader(
-        "Content-Disposition",
-        'attachment; filename="PICReport-BySize.xlsx"'
-      );
-      await workbook.xlsx.write(res);
-      res.end();
-    } else {
-      return res.render("operatorSizeReport", {
-        filters: { lotType, department, status, dateFilter, startDate, endDate },
-        rows: finalData
-      });
-    }
-  } catch (err) {
-    console.error("Error in /dashboard/pic-size-report:", err);
-    return res.status(500).send("Server error");
-  }
-});
-
-/**
- * getDepartmentStatuses() and filterByDept() remain the same as in your original code
- * (no changes needed, just reuse them).
- * ...
- */
-
-
-/**************************************************
- * Stitching TAT Dashboard
- **************************************************/
-/**************************************************
- * 1) OPERATOR STITCHING TAT (SUMMARY)
- *    => GET /stitching-tat
- * 
- *    - Lists all Stitching Masters who have at least
- *      one "pending" or "in-line" lot
- *    - Each card shows:
- *        masterName
- *        # pending approval
- *        # in line
- *        [Download TAT Excel] button
- *        [View TAT Details] link
- *    - If ?download=1, returns an Excel summary
- **************************************************/
-router.get("/stitching-tat", isAuthenticated, isOperator, async (req, res) => {
-  try {
-    const { download = "0" } = req.query;
-    const masterCards = await fetchCached(`tat-summary-${download}`, async () => {
-      // 1) Identify all users (Stitching Masters) who have either
-      //    pending or in-line lots
-      const [masters] = await pool.query(`
-        SELECT DISTINCT u.id, u.username
-          FROM users u
-          JOIN stitching_assignments sa ON sa.user_id = u.id
-          JOIN cutting_lots cl ON sa.cutting_lot_id = cl.id
-         WHERE (
-                sa.isApproved IS NULL
-                OR
-                (
-                  sa.isApproved = 1
-                  AND (
-                    (
-                      (UPPER(cl.lot_no) LIKE 'AK%' OR UPPER(cl.lot_no) LIKE 'UM%')
-                      AND NOT EXISTS (
-                        SELECT 1
-                          FROM jeans_assembly_assignments ja
-                          JOIN stitching_data sd ON ja.stitching_assignment_id = sd.id
-                         WHERE sd.lot_no = cl.lot_no
-                           AND ja.is_approved IS NOT NULL
-                      )
-                    )
-                    OR
-                    (
-                      (UPPER(cl.lot_no) NOT LIKE 'AK%' AND UPPER(cl.lot_no) NOT LIKE 'UM%')
-                      AND NOT EXISTS (
-                        SELECT 1
-                          FROM finishing_assignments fa
-                          JOIN stitching_data sd ON fa.stitching_assignment_id = sd.id
-                         WHERE sd.lot_no = cl.lot_no
-                           AND fa.is_approved IS NOT NULL
-                      )
-                    )
-                  )
-                )
-              )
-      `);
-
-      const [summary] = await pool.query(`
-        SELECT sa.user_id,
-               u.username,
-               SUM(CASE WHEN sa.isApproved IS NULL THEN cl.total_pieces ELSE 0 END) AS pendingApproval,
-               SUM(CASE WHEN sa.isApproved = 1 AND (
-                     ((UPPER(cl.lot_no) LIKE 'AK%' OR UPPER(cl.lot_no) LIKE 'UM%') AND NOT EXISTS (
-                          SELECT 1 FROM jeans_assembly_assignments ja
-                           JOIN stitching_data sd ON ja.stitching_assignment_id = sd.id
-                          WHERE sd.lot_no = cl.lot_no AND ja.is_approved IS NOT NULL
-                     ))
-                     OR
-                     ((UPPER(cl.lot_no) NOT LIKE 'AK%' AND UPPER(cl.lot_no) NOT LIKE 'UM%') AND NOT EXISTS (
-                          SELECT 1 FROM finishing_assignments fa
-                           JOIN stitching_data sd ON fa.stitching_assignment_id = sd.id
-                          WHERE sd.lot_no = cl.lot_no AND fa.is_approved IS NOT NULL
-                     ))
-                 ) THEN cl.total_pieces ELSE 0 END) AS inLinePieces
-          FROM stitching_assignments sa
-          JOIN cutting_lots cl ON sa.cutting_lot_id = cl.id
-          JOIN users u ON sa.user_id = u.id
-         GROUP BY sa.user_id, u.username
-         HAVING pendingApproval > 0 OR inLinePieces > 0
-      `);
-
-      const cards = summary.map(r => ({
-        masterId: r.user_id,
-        username: r.username,
-        pendingApproval: parseFloat(r.pendingApproval) || 0,
-        inLinePieces: parseFloat(r.inLinePieces) || 0
-      }));
-
-      return cards;
-    });
-
-    // 3) If ?download=1 => produce Excel summary
-    if (download === "1") {
-      const workbook = new ExcelJS.Workbook();
-      const sheet = workbook.addWorksheet("StitchingTAT-Summary");
-
-      sheet.columns = [
-        { header: "Master ID",        key: "masterId",       width: 12 },
-        { header: "Master Username",  key: "username",        width: 25 },
-        { header: "Pending Pieces",   key: "pendingApproval", width: 18 },
-        { header: "In-Line Pieces",   key: "inLinePieces",    width: 18 }
-      ];
-
-      masterCards.forEach((mc) => {
-        sheet.addRow({
-          masterId: mc.masterId,
-          username: mc.username,
-          pendingApproval: mc.pendingApproval,
-          inLinePieces: mc.inLinePieces
-        });
-      });
-
-      res.setHeader("Content-Type", "application/vnd.openxmlformats");
-      res.setHeader("Content-Disposition", 'attachment; filename="StitchingTAT-Summary.xlsx"');
-      await workbook.xlsx.write(res);
-      return res.end();
-    }
-
-    // 4) Otherwise render the summary page in HTML
-    return res.render("operatorStitchingTat", { masterCards });
-  } catch (err) {
-    console.error("Error in /stitching-tat:", err);
-    return res.status(500).send("Server error in /stitching-tat");
-  }
-});
-
-/**************************************************
- * 2) OPERATOR TAT DETAIL for a MASTER
- *    => GET /stitching-tat/:masterId
- * 
- *    - Shows only lots that are pending or in line
- *    - If ?download=1 => Excel
- *    - Otherwise => HTML table
- *    - TAT in days = (nextAssignedOn - assignedOn) or (today - assignedOn)
- *    - Date fields in DD/MM/YYYY
- **************************************************/
-router.get("/stitching-tat/:masterId", isAuthenticated, isOperator, async (req, res) => {
-  try {
-    const masterId = parseInt(req.params.masterId, 10);
-    if (isNaN(masterId)) {
-      return res.status(400).send("Invalid Master ID");
-    }
-    const { download = "0" } = req.query;
-    const data = await fetchCached(`tat-detail-${masterId}`, async () => {
-      const [[masterUser]] = await pool.query(
-        `SELECT id, username FROM users WHERE id = ?`,
-        [masterId]
-      );
-      if (!masterUser) return null;
-
-      const [assignments] = await pool.query(`
-        SELECT sa.id AS stitching_assignment_id,
-               sa.isApproved AS stitchIsApproved,
-               sa.assigned_on AS stitchAssignedOn,
-               cl.lot_no,
-               cl.sku,
-               cl.total_pieces,
-               cl.remark AS cutting_remark,
-               asm.next_on AS asm_next_on,
-               fin.next_on AS fin_next_on
-          FROM stitching_assignments sa
-          JOIN cutting_lots cl ON sa.cutting_lot_id = cl.id
-          LEFT JOIN (
-                SELECT sd.lot_no, MIN(ja.assigned_on) AS next_on
-                  FROM jeans_assembly_assignments ja
-                  JOIN stitching_data sd ON ja.stitching_assignment_id = sd.id
-                 WHERE ja.is_approved IS NOT NULL
-                 GROUP BY sd.lot_no
-          ) asm ON asm.lot_no = cl.lot_no
-          LEFT JOIN (
-                SELECT sd.lot_no, MIN(fa.assigned_on) AS next_on
-                  FROM finishing_assignments fa
-                  JOIN stitching_data sd ON fa.stitching_assignment_id = sd.id
-                 WHERE fa.is_approved IS NOT NULL
-                 GROUP BY sd.lot_no
-          ) fin ON fin.lot_no = cl.lot_no
-         WHERE sa.user_id = ?
-           AND (
-                sa.isApproved IS NULL
-                OR (
-                     sa.isApproved = 1
-                     AND (
-                       ( (UPPER(cl.lot_no) LIKE 'AK%' OR UPPER(cl.lot_no) LIKE 'UM%')
-                         AND asm.next_on IS NULL )
-                       OR
-                       ( (UPPER(cl.lot_no) NOT LIKE 'AK%' AND UPPER(cl.lot_no) NOT LIKE 'UM%')
-                         AND fin.next_on IS NULL )
-                     )
-                   )
-              )
-         ORDER BY sa.assigned_on DESC
-      `, [masterId]);
-
-      const detailRows = [];
-      const currentDate = new Date();
-      for (const a of assignments) {
-        const {
-          lot_no,
-          sku,
-          total_pieces,
-          cutting_remark,
-          stitchAssignedOn,
-          stitchIsApproved,
-          asm_next_on,
-          fin_next_on
-        } = a;
-
-        let nextAssignedOn = null;
-        const isDenim = isDenimLot(lot_no);
-        if (stitchIsApproved === 1) {
-          nextAssignedOn = isDenim ? asm_next_on : fin_next_on;
-        }
-
-        let tatDays = 0;
-        if (stitchAssignedOn) {
-          const startMs = new Date(stitchAssignedOn).getTime();
-          const endMs = nextAssignedOn
-            ? new Date(nextAssignedOn).getTime()
-            : currentDate.getTime();
-          tatDays = Math.floor((endMs - startMs) / (1000 * 60 * 60 * 24));
-        }
-
-        detailRows.push({
-          lotNo: lot_no,
-          sku,
-          totalPieces: total_pieces,
-          cuttingRemark: cutting_remark || "",
-          assignedOn: stitchAssignedOn,
-          nextDeptAssignedOn: nextAssignedOn,
-          tatDays,
-          status: stitchIsApproved === null ? "Pending Approval" : "In Line"
-        });
-      }
-      return { masterUser, detailRows };
-    });
-    if (!data) {
-      return res.status(404).send("Stitching Master not found");
-    }
-    const { masterUser, detailRows } = data;
-
-    if (download === "1") {
-      const workbook = new ExcelJS.Workbook();
-      const sheet = workbook.addWorksheet("StitchingTAT-Detail");
-
-      sheet.columns = [
-        { header: "Stitching Master", key: "masterName",        width: 20 },
-        { header: "Lot No",          key: "lotNo",             width: 15 },
-        { header: "SKU",             key: "sku",               width: 15 },
-        { header: "Status",          key: "status",            width: 18 },
-        { header: "Total Pieces",    key: "totalPieces",       width: 15 },
-        { header: "Cutting Remark",  key: "cuttingRemark",     width: 25 },
-        { header: "Assigned On",     key: "assignedOn",        width: 15 },
-        { header: "Next Dept On",    key: "nextDeptAssignedOn",width: 15 },
-        { header: "TAT (days)",      key: "tatDays",           width: 12 }
-      ];
-
-      detailRows.forEach((row) => {
-        sheet.addRow({
-          masterName: masterUser.username,
-          lotNo: row.lotNo,
-          sku: row.sku,
-          status: row.status,
-          totalPieces: row.totalPieces,
-          cuttingRemark: row.cuttingRemark,
-          assignedOn: row.assignedOn ? formatDateDDMMYYYY(row.assignedOn) : "",
-          nextDeptAssignedOn: row.nextDeptAssignedOn
-            ? formatDateDDMMYYYY(row.nextDeptAssignedOn)
-            : "",
-          tatDays: row.tatDays
-        });
-      });
-
-      res.setHeader("Content-Type", "application/vnd.openxmlformats");
-      res.setHeader(
-        "Content-Disposition",
-        `attachment; filename="StitchingTAT-Detail-${masterUser.username}.xlsx"`
-      );
-      await workbook.xlsx.write(res);
-      return res.end();
-    }
-
-    // 5) Otherwise render HTML with formatted dates
-    const renderedRows = detailRows.map((r) => ({
-      ...r,
-      assignedOnStr: r.assignedOn ? formatDateDDMMYYYY(r.assignedOn) : "",
-      nextDeptAssignedOnStr: r.nextDeptAssignedOn ? formatDateDDMMYYYY(r.nextDeptAssignedOn) : ""
-    }));
-
-    return res.render("operatorStitchingTatDetail", {
-      masterUser,
-      detailRows: renderedRows,
-      currentDate: formatDateDDMMYYYY(new Date())
-    });
-  } catch (err) {
-    console.error("Error in /stitching-tat/:masterId:", err);
-    return res.status(500).send("Server error in /stitching-tat/:masterId");
-  }
-});
-
-// GET /operator/sku-management
-// Renders an EJS page with optional ?sku= query param
-router.get("/sku-management", isAuthenticated, isOperator, async (req, res) => {
-  try {
-    const { sku } = req.query; // We can still read message/error if you want from req.query
-
-    // If no sku specified, just render the page with empty results
-    if (!sku) {
-      return res.render("skuManagement", {
-        sku: "",
-        results: [],
-        message: "",
-        error: ""
-      });
-    }
-
-    const results = await fetchCached(`sku-${sku}`, async () => {
-      const tables = [
-        { tableName: "cutting_lots", label: "Cutting Lots" },
-        { tableName: "stitching_data", label: "Stitching Data" },
-        { tableName: "jeans_assembly_data", label: "Jeans Assembly Data" },
-        { tableName: "washing_data", label: "Washing Data" },
-        { tableName: "washing_in_data", label: "Washing In Data" },
-        { tableName: "finishing_data", label: "Finishing Data" },
-        { tableName: "rewash_requests", label: "Rewash Requests" }
-      ];
-
-      const out = [];
-      for (const t of tables) {
-        const [rows] = await pool.query(
-          `SELECT lot_no, sku FROM ${t.tableName} WHERE sku = ?`,
-          [sku.trim()]
-        );
-        if (rows.length > 0) {
-          out.push({ label: t.label, tableName: t.tableName, rows });
-        }
-      }
-      return out;
-    });
-
-    // Render the EJS template with the found results
-    return res.render("skuManagement", {
-      sku,
-      results,
-      message: "",
-      error: ""
-    });
-  } catch (err) {
-    console.error("Error in GET /operator/sku-management:", err);
-    return res.status(500).send("Server Error");
-  }
-});
-
-// POST /operator/sku-management/update (AJAX endpoint)
-router.post("/sku-management/update", isAuthenticated, isOperator, async (req, res) => {
-  try {
-    const { oldSku, newSku } = req.body;
-
-    // Basic validations
-    if (!oldSku || !newSku) {
-      return res.status(400).json({ error: "Both oldSku and newSku are required." });
-    }
-    if (oldSku.trim() === newSku.trim()) {
-      return res.status(400).json({ error: "Old and New SKU cannot be the same." });
-    }
-
-    // List all tables that have `sku` columns
-    const tablesWithSku = [
-      "cutting_lots",
-      "stitching_data",
-      "jeans_assembly_data",
-      "washing_data",
-      "washing_in_data",
-      "finishing_data",
-      "rewash_requests"
-    ];
-
-    let totalUpdated = 0;
-    for (const table of tablesWithSku) {
-      const [result] = await pool.query(
-        `UPDATE ${table} SET sku = ? WHERE sku = ?`,
-        [newSku.trim(), oldSku.trim()]
-      );
-      // result.affectedRows => how many rows got updated in that table
-      totalUpdated += result.affectedRows;
-    }
-
-    // Return JSON success message instead of a redirect
-    return res.json({
-      message: `SKU updated from "${oldSku}" to "${newSku}" (total ${totalUpdated} row(s) changed).`
-    });
-  } catch (err) {
-    console.error("Error in POST /operator/sku-management/update:", err);
-    return res.status(500).json({ error: "Server Error" });
-  }
-});
-
-// ====================== Single Route: /urgent-tat ======================
-// ====================== Single Route: /urgent-tat ======================
-// Twilio integration removed. Urgent TAT messages are no longer sent via SMS/WhatsApp.
-
-// Hard-coded user → phone map
-const USER_PHONE_MAP = {
-  6:  "+919058893850",
-  35: "+918368357980",
-  8:  "+919582782336"
-};
-
-// Tiny helper: chunk text if >1600 chars. Splits by lines
-function chunkMessage(text, limit=1600) {
-  if (text.length <= limit) return [text];
-  const lines = text.split("\n");
-  const chunks = [];
-  let current = "";
-  for (const ln of lines) {
-    if ((current + ln + "\n").length > limit) {
-      chunks.push(current.trimEnd());
-      current = "";
-    }
-    current += ln + "\n";
-  }
-  if (current) chunks.push(current.trimEnd());
-  return chunks;
-}
-
-// Dummy sender since Twilio integration was removed
-async function sendChunk() {
-  return { ok: false, via: null, error: 'Twilio removed' };
-}
-
-/** Returns how many days since the dateValue. */
-function daysSince(dateValue) {
-  if (!dateValue) return 0;
-  const msDiff = Date.now() - new Date(dateValue).getTime();
-  return Math.floor(msDiff / (1000 * 60 * 60 * 24));
-}
-
-/**
- * GET  /urgent-tat   => Show a page with previews + single "Send" button
- * POST /urgent-tat   => Actually send
- */
-router.route("/urgent-tat")
-  .all(isAuthenticated, isOperator, async (req, res) => {
-    try {
-      // 1) Find all stitching_assignments older than 20 days
-      //    but only for users that are in USER_PHONE_MAP
-      const userIds = Object.keys(USER_PHONE_MAP).map(Number); // e.g. [6,35,8]
-      if (!userIds.length) {
-        // If we have no phone mappings, there's no reason to proceed
-        const noMapHtml = `
-<!DOCTYPE html>
-<html>
-<head>
-  <meta charset="UTF-8">
-  <title>Urgent TAT</title>
-</head>
-<body style="font-family:sans-serif; margin:40px;">
-  <h2>No user phone mappings found.</h2>
-</body>
-</html>`;
-        return res.end(noMapHtml);
-      }
-
-      const [rows] = await fetchCached(`urgent-${userIds.join('-')}`, async () =>
-        pool.query(
-          `SELECT sa.user_id, u.username,
-                  cl.lot_no, cl.remark,
-                  sa.assigned_on
-             FROM stitching_assignments sa
-             JOIN cutting_lots cl ON sa.cutting_lot_id = cl.id
-             JOIN users u         ON sa.user_id = u.id
-            WHERE sa.assigned_on IS NOT NULL
-              AND DATEDIFF(NOW(), sa.assigned_on) > 20
-              AND sa.user_id IN (?)
-            ORDER BY sa.user_id, sa.assigned_on`,
-          [userIds]
-        )
-      );
-
-      // 2) Group them by user_id => { userId: { username, lines: [] } }
-      const overdueMap = {};
-      for (const r of rows) {
-        const userId = r.user_id;
-        if (!overdueMap[userId]) {
-          overdueMap[userId] = {
-            username: r.username,
-            lines: []
-          };
-        }
-        // e.g. "Lot 2594 sort no 618"
-        const line = `Lot ${r.lot_no}${r.remark ? " " + r.remark.trim() : ""}`;
-        overdueMap[userId].lines.push(line);
-      }
-
-      // If no results => show a "nothing to send" preview
-      if (!Object.keys(overdueMap).length) {
-        const emptyHtml = `
-<!DOCTYPE html>
-<html><head><title>Urgent TAT</title></head>
-<body style="font-family:sans-serif; margin: 40px;">
-  <h2>Urgent TAT (Over 20 days)</h2>
-  <p>No lots are older than 20 days <strong>for mapped users</strong>. Nothing to send.</p>
-</body></html>`;
-        return res.end(emptyHtml);
-      }
-
-      // 3) Build a big text area preview
-      let previewText = "";
-      for (const [uid, val] of Object.entries(overdueMap)) {
-        const header = `Master #${uid} - ${val.username}`;
-        const body   = val.lines.join("\n");
-        previewText += header + "\n" + body + "\n\n";
-      }
-      previewText = previewText.trimEnd();
-
-      // 4) If POST => attempt to send
-      let statusMessage = "";
-      let errorMessage  = "";
-      if (req.method === "POST") {
-        const sendResults = [];
-        for (const [uid, val] of Object.entries(overdueMap)) {
-          const phone = USER_PHONE_MAP[uid];
-          // create full text
-          const fullText = val.lines.join("\n");
-          const chunks   = chunkMessage(fullText);
-
-          // send each chunk
-          const outcomes = [];
-          for (const c of chunks) {
-            /* eslint-disable no-await-in-loop */
-            const result = await sendChunk(phone, c);
-            outcomes.push(result);
-            if (!result.ok) break; // if 1 chunk fails, skip the rest
-          }
-
-          // analyze
-          if (outcomes.every(o => o.ok)) {
-            sendResults.push({
-              userId: uid,
-              username: val.username,
-              success: `Sent ${outcomes.length} chunk(s) to ${phone} via ` +
-                       outcomes.map(o => o.via).join(", ")
-            });
-          } else {
-            const errChunk = outcomes.find(o => !o.ok);
-            sendResults.push({
-              userId: uid,
-              username: val.username,
-              error: `Failed chunk => ${errChunk?.error || "Unknown"}`
-            });
-          }
-        }
-
-        // build final status
-        const successes = sendResults.filter(r => r.success);
-        const fails     = sendResults.filter(r => r.error);
-
-        if (successes.length) {
-          statusMessage = "Successfully sent to:<br/>" + 
-            successes.map(s => `• [${s.userId}] ${s.username}: ${s.success}`).join("<br/>");
-        }
-        if (fails.length) {
-          errorMessage = "Some errors occurred:<br/>" +
-            fails.map(f => `• [${f.userId}] ${f.username}: ${f.error}`).join("<br/>");
-        }
-      }
-
-      // 5) Render a more professional HTML
-      const htmlPage = `
-<!DOCTYPE html>
-<html>
-<head>
-  <meta charset="utf-8" />
-  <title>Urgent TAT - All Masters</title>
-  <style>
-    body {
-      font-family: "Segoe UI", Tahoma, sans-serif;
-      max-width: 800px;
-      margin: 40px auto;
-      background: #f9f9f9;
-      padding: 20px;
-      border-radius: 6px;
-      color: #333;
-    }
-    h1, h2 {
-      margin-bottom: 0.5em;
-      line-height: 1.2;
-    }
-    .subtitle {
-      color: #666;
-      font-size: 0.9em;
-      margin-bottom: 1em;
-    }
-    textarea {
-      width: 100%;
-      height: 220px;
-      font-family: monospace;
-      font-size: 14px;
-      padding: 10px;
-      border-radius: 4px;
-      border: 1px solid #ccc;
-      background: #fff;
-    }
-    .btn-submit {
-      padding: 10px 24px;
-      font-size: 15px;
-      cursor: pointer;
-      color: #fff;
-      background: #007BFF;
-      border: none;
-      border-radius: 4px;
-      margin-top: 8px;
-    }
-    .btn-submit:hover {
-      background: #0056b3;
-    }
-    .alert {
-      margin-top: 20px;
-      padding: 15px;
-      border-radius: 4px;
-    }
-    .alert.success {
-      background: #d4edda;
-      border: 1px solid #c3e6cb;
-      color: #155724;
-    }
-    .alert.error {
-      background: #f8d7da;
-      border: 1px solid #f5c6cb;
-      color: #721c24;
-    }
-    .alert p {
-      margin: 0;
-      white-space: pre-line;
-    }
-  </style>
-</head>
-<body>
-  <h1>Urgent TAT (Over 20 days)</h1>
-  <div class="subtitle">Only sending to mapped Masters in USER_PHONE_MAP</div>
-
-  <form method="POST">
-    <textarea readonly>${previewText}</textarea>
-    <br/>
-    <button type="submit" class="btn-submit">Send TAT to All</button>
-  </form>
-  
-  ${
-    statusMessage
-      ? `<div class="alert success"><p>${statusMessage}</p></div>`
-      : ""
-  }
-  ${
-    errorMessage
-      ? `<div class="alert error"><p>${errorMessage}</p></div>`
-      : ""
-  }
-</body>
-</html>`;
-      res.setHeader("Content-Type", "text/html");
-      return res.end(htmlPage);
-
-    } catch (err) {
-      console.error("Error in /urgent-tat route:", err);
-      return res.status(500).send("Server Error in /urgent-tat");
-    }
-  });
-
-
-module.exports = router;
+/**************************************************
+ * operatorRoutes.js
+ *
+ * Advanced Operator Dashboard Backend
+ *
+ * Key Points:
+ *  • Denim chain: Cut → Stitching → Assembly → Washing → WashingIn → Finishing
+ *  • Non-denim chain: Cut → Stitching → Finishing (no washing, no washing_in, no assembly)
+ *  • If a dept is "stuck"/unassigned, all subsequent depts show "In <that dept>"
+ *  • assigned_on & approved_on are fetched from each assignment table
+ *  • No day-differences
+ *  • "lotCount not defined" bug is fixed – we re-added the code in /dashboard route.
+ **************************************************/
+
+const express = require("express");
+const router = express.Router();
+const { pool } = require("../config/db");
+const { isAuthenticated, isOperator } = require("../middlewares/auth");
+const ExcelJS = require("exceljs");
+const { PRIVILEGED_OPERATOR_ID } = require("../utils/operators");
+
+// simple in-memory cache to avoid heavy repetitive queries
+const CACHE_TTL_MS = 5 * 60 * 1000; // 5 minutes
+const CACHE_MAX_ITEMS = 50; // avoid unbounded growth
+const _cache = new Map();
+
+function getCache(key) {
+  const entry = _cache.get(key);
+  if (!entry) return null;
+  if (Date.now() - entry.ts > CACHE_TTL_MS) {
+    _cache.delete(key);
+    return null;
+  }
+  return entry.val;
+}
+
+function setCache(key, val) {
+  const now = Date.now();
+  // purge expired keys
+  for (const [k, v] of _cache) {
+    if (now - v.ts > CACHE_TTL_MS) _cache.delete(k);
+  }
+  // enforce max cache size (simple LRU-style)
+  if (_cache.size >= CACHE_MAX_ITEMS) {
+    const oldestKey = _cache.keys().next().value;
+    _cache.delete(oldestKey);
+  }
+  _cache.set(key, { ts: now, val });
+}
+
+async function fetchCached(key, fn) {
+  const cached = getCache(key);
+  if (cached) return cached;
+  const result = await fn();
+  setCache(key, result);
+  return result;
+}
+
+/**************************************************
+ * Helper: Format a JS Date as DD/MM/YYYY
+ **************************************************/
+function formatDateDDMMYYYY(dt) {
+  if (!dt) return "";
+  // dt is a JS Date object or something we can new Date(...) parse
+  const d = new Date(dt);
+  const day = String(d.getDate()).padStart(2, "0");
+  const month = String(d.getMonth() + 1).padStart(2, "0");
+  const year = d.getFullYear();
+  return `${day}/${month}/${year}`;
+}
+
+/**************************************************
+ * 2) Operator Performance & Analytics
+ **************************************************/
+async function computeOperatorPerformance() {
+  return fetchCached('operatorPerformance', async () => {
+    const perf = {};
+
+    const [rows] = await pool.query(`
+      SELECT u.id AS user_id, u.username,
+             SUM(IF(src='stitch', val, 0))  AS totalStitched,
+             SUM(IF(src='wash',   val, 0))  AS totalWashed,
+             SUM(IF(src='finish', val, 0))  AS totalFinished
+        FROM (
+              SELECT user_id, SUM(total_pieces) AS val, 'stitch' AS src
+                FROM stitching_data
+               GROUP BY user_id
+              UNION ALL
+              SELECT user_id, SUM(total_pieces) AS val, 'wash' AS src
+                FROM washing_data
+               GROUP BY user_id
+              UNION ALL
+              SELECT user_id, SUM(total_pieces) AS val, 'finish' AS src
+                FROM finishing_data
+               GROUP BY user_id
+             ) t
+        JOIN users u ON u.id = t.user_id
+       GROUP BY t.user_id
+    `);
+
+    rows.forEach(r => {
+      perf[r.user_id] = {
+        username: r.username,
+        totalStitched: parseFloat(r.totalStitched) || 0,
+        totalWashed:   parseFloat(r.totalWashed)   || 0,
+        totalFinished: parseFloat(r.totalFinished) || 0
+      };
+    });
+
+    return perf;
+  });
+}
+
+async function computeAdvancedAnalytics(startDate, endDate) {
+  const cacheKey = `adv-${startDate || ''}-${endDate || ''}`;
+  return fetchCached(cacheKey, async () => {
+    const analytics = {};
+
+    const totalsQ = pool.query(`
+    SELECT
+      (SELECT COALESCE(SUM(total_pieces),0) FROM cutting_lots)     AS totalCut,
+      (SELECT COALESCE(SUM(total_pieces),0) FROM stitching_data)   AS totalStitched,
+      (SELECT COALESCE(SUM(total_pieces),0) FROM washing_data)     AS totalWashed,
+      (SELECT COALESCE(SUM(total_pieces),0) FROM finishing_data)   AS totalFinished,
+      (SELECT COUNT(*) FROM cutting_lots)                          AS totalCount,
+      (
+        SELECT COUNT(*)
+          FROM cutting_lots c
+          LEFT JOIN (
+            SELECT lot_no, COALESCE(SUM(total_pieces),0) AS sumFinish
+              FROM finishing_data
+             GROUP BY lot_no
+          ) fd ON c.lot_no = fd.lot_no
+         WHERE fd.sumFinish < c.total_pieces
+      ) AS pendingLots
+    `);
+
+    // Build top/bottom SKU queries
+    let skuQuery = 'SELECT sku, SUM(total_pieces) AS total FROM cutting_lots ';
+    const skuParams = [];
+    if (startDate && endDate) {
+      skuQuery += 'WHERE created_at BETWEEN ? AND ? ';
+      skuParams.push(startDate, endDate);
+    } else {
+      skuQuery += 'WHERE created_at >= DATE_SUB(NOW(), INTERVAL 10 DAY) ';
+    }
+    const topQuery = skuQuery + 'GROUP BY sku ORDER BY total DESC LIMIT 10';
+    const bottomQuery = skuQuery + 'GROUP BY sku ORDER BY total ASC LIMIT 10';
+
+    const turnaroundQ = pool.query(`
+      SELECT c.lot_no, c.created_at AS cut_date, MAX(f.created_at) AS finish_date,
+             c.total_pieces, COALESCE(SUM(f.total_pieces),0) as sumFin
+        FROM cutting_lots c
+        LEFT JOIN finishing_data f ON c.lot_no = f.lot_no
+       GROUP BY c.lot_no
+       HAVING sumFin >= c.total_pieces
+    `);
+    const stitchRateQ = pool.query(`
+      SELECT COUNT(*) AS totalAssigned,
+             SUM(CASE WHEN isApproved=1 THEN 1 ELSE 0 END) AS approvedCount
+        FROM stitching_assignments
+    `);
+    const washRateQ = pool.query(`
+      SELECT COUNT(*) AS totalAssigned,
+             SUM(CASE WHEN is_approved=1 THEN 1 ELSE 0 END) AS approvedCount
+        FROM washing_assignments
+    `);
+
+    const [
+      [totalsRow],
+      [topSkusRows],
+      [bottomSkusRows],
+      [turnRows],
+      [[stTotals]],
+      [[waTotals]]
+    ] = await Promise.all([
+      totalsQ,
+      pool.query(topQuery, skuParams),
+      pool.query(bottomQuery, skuParams),
+      turnaroundQ,
+      stitchRateQ,
+      washRateQ
+    ]);
+
+    analytics.totalCut = parseFloat(totalsRow.totalCut) || 0;
+    analytics.totalStitched = parseFloat(totalsRow.totalStitched) || 0;
+    analytics.totalWashed = parseFloat(totalsRow.totalWashed) || 0;
+    analytics.totalFinished = parseFloat(totalsRow.totalFinished) || 0;
+
+    // Conversion rates
+    analytics.stitchConversion = (analytics.totalCut > 0)
+      ? ((analytics.totalStitched / analytics.totalCut) * 100).toFixed(2)
+      : "0.00";
+    analytics.washConversion = (analytics.totalStitched > 0)
+      ? (((analytics.totalWashed > 0 ? analytics.totalWashed : analytics.totalFinished) / analytics.totalStitched) * 100).toFixed(2)
+      : "0.00";
+    analytics.finishConversion = (analytics.totalWashed > 0)
+      ? ((analytics.totalFinished / analytics.totalWashed) * 100).toFixed(2)
+      : (analytics.totalStitched > 0)
+        ? ((analytics.totalFinished / analytics.totalStitched) * 100).toFixed(2)
+        : "0.00";
+
+    // top10SKUs
+    analytics.top10SKUs = topSkusRows;
+    analytics.bottom10SKUs = bottomSkusRows;
+
+    analytics.totalLots = totalsRow.totalCount;
+    analytics.pendingLots = totalsRow.pendingLots;
+
+    let totalDiff = 0;
+    let countComplete = 0;
+    for (const row of turnRows) {
+      if (row.finish_date && row.cut_date) {
+        const diffMs = new Date(row.finish_date).getTime() -
+                       new Date(row.cut_date).getTime();
+        const diffDays = diffMs / (1000 * 60 * 60 * 24);
+        totalDiff += diffDays;
+        countComplete++;
+      }
+    }
+    analytics.avgTurnaroundTime = countComplete > 0
+      ? parseFloat((totalDiff / countComplete).toFixed(2))
+      : 0;
+
+    analytics.stitchApprovalRate = stTotals.totalAssigned > 0
+      ? ((stTotals.approvedCount / stTotals.totalAssigned) * 100).toFixed(2)
+      : '0.00';
+
+    analytics.washApprovalRate = waTotals.totalAssigned > 0
+      ? ((waTotals.approvedCount / waTotals.totalAssigned) * 100).toFixed(2)
+      : '0.00';
+
+    return analytics;
+  });
+}
+
+router.get("/dashboard/washer-activity", isAuthenticated, isOperator, async (req, res) => {
+  try {
+    const { startDate, endDate } = req.query;
+
+    if (!startDate || !endDate) {
+      return res.status(400).json({ error: "startDate and endDate are required" });
+    }
+
+    const start = new Date(startDate);
+    const end = new Date(endDate);
+    if (Number.isNaN(start.getTime()) || Number.isNaN(end.getTime())) {
+      return res.status(400).json({ error: "Invalid date range" });
+    }
+    if (start > end) {
+      return res.status(400).json({ error: "startDate cannot be after endDate" });
+    }
+
+    const [rows] = await pool.query(
+      `SELECT
+         u.id AS washer_id,
+         u.username,
+
+         COALESCE(ap.approvedLots, 0) AS approvedLots,
+         COALESCE(wc.completedLots, 0) AS completedLots
+       FROM users u
+       LEFT JOIN (
+         SELECT wa.user_id, COUNT(DISTINCT jd.lot_no) AS approvedLots
+           FROM washing_assignments wa
+           LEFT JOIN jeans_assembly_data jd ON wa.jeans_assembly_assignment_id = jd.id
+          WHERE wa.is_approved = 1
+            AND DATE(wa.approved_on) BETWEEN ? AND ?
+          GROUP BY wa.user_id
+       ) ap ON ap.user_id = u.id
+       LEFT JOIN (
+         SELECT wd.user_id, COUNT(DISTINCT wd.lot_no) AS completedLots
+           FROM washing_data wd
+          WHERE DATE(wd.created_at) BETWEEN ? AND ?
+          GROUP BY wd.user_id
+       ) wc ON wc.user_id = u.id
+      WHERE ap.user_id IS NOT NULL OR wc.user_id IS NOT NULL
+      ORDER BY u.username ASC`,
+
+         COUNT(DISTINCT CASE
+           WHEN wa.is_approved = 1 AND DATE(wa.approved_on) BETWEEN ? AND ? THEN jd.lot_no
+         END) AS approvedLots,
+         COUNT(DISTINCT CASE
+           WHEN DATE(wd.created_at) BETWEEN ? AND ? THEN wd.lot_no
+         END) AS completedLots
+       FROM washing_assignments wa
+       JOIN users u ON wa.user_id = u.id
+       LEFT JOIN jeans_assembly_data jd ON wa.jeans_assembly_assignment_id = jd.id
+       LEFT JOIN washing_data wd ON wd.washing_assignment_id = wa.id
+       GROUP BY u.id, u.username
+       ORDER BY u.username ASC`,
+
+      [startDate, endDate, startDate, endDate]
+    );
+
+    return res.json({ data: rows });
+  } catch (err) {
+    console.error("Error in /dashboard/washer-activity:", err);
+    return res.status(500).json({ error: "Server error" });
+  }
+});
+
+/**************************************************
+ * 3) /operator/dashboard – must define lotCount etc.
+ **************************************************/
+router.get("/dashboard", isAuthenticated, isOperator, async (req, res) => {
+  try {
+  const { search, startDate, endDate,
+      sortField="lot_no", sortOrder="asc", category="all", view } = req.query;
+
+    // 1) operatorPerformance
+    const operatorPerformance = await computeOperatorPerformance();
+
+    const [[totals]] = await pool.query(`
+      SELECT
+        (SELECT COUNT(*) FROM cutting_lots)                                  AS lotCount,
+        (SELECT COALESCE(SUM(total_pieces),0) FROM cutting_lots)             AS totalPieces,
+        (SELECT COALESCE(SUM(total_pieces),0) FROM stitching_data)           AS totalStitched,
+        (SELECT COALESCE(SUM(total_pieces),0) FROM washing_data)             AS totalWashed,
+        (SELECT COALESCE(SUM(total_pieces),0) FROM finishing_data)           AS totalFinished,
+        (SELECT COUNT(*) FROM users)                                        AS userCount
+    `);
+
+    const lotCount = totals.lotCount;
+    const totalPiecesCut = parseFloat(totals.totalPieces) || 0;
+
+    // 6) advanced analytics
+    const advancedAnalytics = await computeAdvancedAnalytics(startDate, endDate);
+
+
+    // 7) render
+    return res.render("operatorDashboard", {
+      lotCount,
+      totalPiecesCut,
+      totalStitched: totals.totalStitched,
+      totalWashed: totals.totalWashed,
+      totalFinished: totals.totalFinished,
+      userCount: totals.userCount,
+      advancedAnalytics,
+      operatorPerformance,
+      query: { search, startDate, endDate, sortField, sortOrder, category },
+      lotDetails: {}
+    });
+  } catch (err) {
+    console.error("Error loading operator dashboard:", err);
+    return res.status(500).send("Server error");
+  }
+});
+
+
+async function fetchPendencyRows(dept, searchLike, offset, limit) {
+  const cacheKey = `pend-${dept}-${searchLike}-${offset}-${limit}`;
+  return fetchCached(cacheKey, async () => {
+    let query = "";
+    const params = [searchLike, offset, limit];
+    if (dept === "assembly") {
+      query = `
+        SELECT ja.id AS assignment_id, sd.lot_no, u.username,
+               ja.assigned_pieces AS assigned,
+               COALESCE(jds.completed,0) AS completed,
+               ja.assigned_pieces - COALESCE(jds.completed,0) AS pending
+          FROM jeans_assembly_assignments ja
+          JOIN stitching_data sd ON ja.stitching_assignment_id = sd.id
+          JOIN users u ON ja.user_id = u.id
+          LEFT JOIN (
+            SELECT assignment_id, SUM(total_pieces) AS completed
+              FROM jeans_assembly_data
+             GROUP BY assignment_id
+          ) jds ON jds.assignment_id = ja.id
+         WHERE sd.lot_no LIKE ?
+
+         ORDER BY ja.assigned_on DESC
+         LIMIT ?, ?`;
+      } else if (dept === "washing") {
+    query = `
+      SELECT wa.id AS assignment_id, jd.lot_no, u.username,
+             wa.assigned_pieces AS assigned,
+             COALESCE(wds.completed,0) AS completed,
+             wa.assigned_pieces - COALESCE(wds.completed,0) AS pending
+        FROM washing_assignments wa
+        JOIN jeans_assembly_data jd ON wa.jeans_assembly_assignment_id = jd.id
+        JOIN users u ON wa.user_id = u.id
+        LEFT JOIN (
+          SELECT washing_assignment_id, SUM(total_pieces) AS completed
+            FROM washing_data
+           GROUP BY washing_assignment_id
+        ) wds ON wds.washing_assignment_id = wa.id
+       WHERE jd.lot_no LIKE ?
+
+       ORDER BY wa.assigned_on DESC
+       LIMIT ?, ?`;
+  } else {
+    query = `
+      SELECT sa.id AS assignment_id, c.lot_no, u.username,
+             c.total_pieces AS assigned,
+             COALESCE(sds.completed,0) AS completed,
+             c.total_pieces - COALESCE(sds.completed,0) AS pending
+        FROM stitching_assignments sa
+        JOIN cutting_lots c ON sa.cutting_lot_id = c.id
+        JOIN users u ON sa.user_id = u.id
+        LEFT JOIN (
+          SELECT user_id, lot_no, SUM(total_pieces) AS completed
+            FROM stitching_data
+           GROUP BY user_id, lot_no
+        ) sds ON sds.user_id = sa.user_id AND sds.lot_no = c.lot_no
+       WHERE c.lot_no LIKE ?
+
+       ORDER BY sa.assigned_on DESC
+       LIMIT ?, ?`;
+    }
+
+    const [rows] = await pool.query(query, params);
+    return rows;
+  });
+}
+
+router.get("/dashboard/api/pendency", isAuthenticated, isOperator, async (req, res) => {
+  try {
+    const { dept = "stitching", page = 1, size = 50, search = "" } = req.query;
+    const offset = (parseInt(page) - 1) * parseInt(size);
+    const rows = await fetchPendencyRows(dept, `%${search}%`, offset, parseInt(size));
+    return res.json({ data: rows });
+  } catch (err) {
+    console.error("Error in /dashboard/api/pendency:", err);
+    return res.status(500).json({ error: "Server error" });
+  }
+});
+
+router.get("/dashboard/pendency/download", isAuthenticated, isOperator, async (req, res) => {
+  try {
+    const { dept = "stitching", search = "" } = req.query;
+    const rows = await fetchPendencyRows(dept, `%${search}%`, 0, 10000);
+
+    const workbook = new ExcelJS.Workbook();
+    const sheet = workbook.addWorksheet("Pendency");
+    sheet.columns = [
+      { header: "Lot No", key: "lot_no", width: 15 },
+      { header: "Operator", key: "username", width: 20 },
+      { header: "Assigned", key: "assigned", width: 12 },
+      { header: "Completed", key: "completed", width: 12 },
+      { header: "Pending", key: "pending", width: 12 }
+    ];
+    rows.forEach(r => sheet.addRow(r));
+    res.setHeader("Content-Disposition", `attachment; filename="${dept}_pendency.xlsx"`);
+    res.setHeader("Content-Type", "application/vnd.openxmlformats-officedocument.spreadsheetml.sheet");
+    await workbook.xlsx.write(res);
+    res.end();
+  } catch (err) {
+    console.error("Error in /dashboard/pendency/download:", err);
+    return res.status(500).send("Server error");
+  }
+});
+
+router.get("/dashboard/api/lot", isAuthenticated, isOperator, async (req, res) => {
+  try {
+    const { lotNo } = req.query;
+    if (!lotNo) return res.status(400).json({ error: "lotNo required" });
+    const data = await fetchCached(`lot-${lotNo}`, async () => {
+      const [[lot]] = await pool.query(
+        `SELECT id, lot_no, sku, fabric_type, total_pieces FROM cutting_lots WHERE lot_no = ? LIMIT 1`,
+        [lotNo]
+      );
+      if (!lot) return null;
+      const [sizes] = await pool.query(
+        `SELECT size_label, total_pieces FROM cutting_lot_sizes WHERE cutting_lot_id = ?`,
+        [lot.id]
+      );
+      return { lot, sizes };
+    });
+    if (!data) return res.status(404).json({ error: "Lot not found" });
+    return res.json(data);
+  } catch (err) {
+    console.error("Error in /dashboard/api/lot:", err);
+  return res.status(500).json({ error: "Server error" });
+  }
+});
+
+router.get("/dashboard/employees/download", isAuthenticated, isOperator, async (req, res) => {
+  try {
+    const [rows] = await pool.query(`
+      SELECT e.id AS employee_id, e.punching_id, e.name AS employee_name, e.designation,
+             e.aadhar_card_number, e.salary, e.salary_type, e.pay_sunday,
+             u.username AS supervisor_name, d.name AS department_name,
+             (SELECT COALESCE(SUM(amount),0) FROM employee_advances ea WHERE ea.employee_id = e.id) AS total_adv,
+             (SELECT COALESCE(SUM(amount),0) FROM advance_deductions ad WHERE ad.employee_id = e.id) AS total_ded
+        FROM employees e
+        JOIN users u ON e.supervisor_id = u.id
+        LEFT JOIN (
+              SELECT user_id, MIN(department_id) AS department_id
+                FROM department_supervisors
+               GROUP BY user_id
+        ) ds ON ds.user_id = u.id
+        LEFT JOIN departments d ON ds.department_id = d.id
+       WHERE e.is_active = 1
+       ORDER BY d.name, u.username, e.name
+    `);
+
+    const canViewSalary = req.session.user.id === PRIVILEGED_OPERATOR_ID;
+
+    const workbook = new ExcelJS.Workbook();
+    const sheet = workbook.addWorksheet("Employees");
+    let columns = [
+      { header: "Department", key: "department", width: 20 },
+      { header: "Supervisor", key: "supervisor", width: 20 },
+      { header: "Employee", key: "employee", width: 20 },
+      { header: "Designation", key: "designation", width: 20 },
+      { header: "Punching ID", key: "punching_id", width: 15 },
+      { header: "Aadhar", key: "aadhar", width: 18 },
+      { header: "Employee ID", key: "employee_id", width: 12 },
+      { header: "Salary Type", key: "salary_type", width: 12 },
+      { header: "Pay Sunday", key: "pay_sunday", width: 12 },
+      { header: "Salary", key: "salary", width: 12 },
+      { header: "Advance Left", key: "advance_left", width: 15 }
+    ];
+    if (!canViewSalary) {
+      columns = columns.filter(c => c.key !== "salary");
+    }
+    sheet.columns = columns;
+
+    rows.forEach(r => {
+      const advLeft = parseFloat(r.total_adv) - parseFloat(r.total_ded);
+      const rowData = {
+        department: r.department_name || "",
+        supervisor: r.supervisor_name,
+        employee: r.employee_name,
+        designation: r.designation || "",
+        punching_id: r.punching_id,
+        aadhar: r.aadhar_card_number || "",
+        employee_id: r.employee_id,
+        salary_type: r.salary_type,
+        pay_sunday: r.pay_sunday ? "Yes" : "No",
+        advance_left: advLeft
+      };
+      if (canViewSalary) rowData.salary = r.salary;
+      sheet.addRow(rowData);
+    });
+
+    res.setHeader("Content-Disposition", 'attachment; filename="EmployeeSummary.xlsx"');
+    res.setHeader("Content-Type", "application/vnd.openxmlformats-officedocument.spreadsheetml.sheet");
+    await workbook.xlsx.write(res);
+    res.end();
+  } catch (err) {
+    console.error("Error in /dashboard/employees/download:", err);
+    return res.status(500).send("Server error");
+  }
+});
+
+router.get("/dashboard/lot-departments/download", isAuthenticated, isOperator, async (req, res) => {
+  try {
+    const rows = await fetchCached("lotDeptCounts", async () => {
+      const [data] = await pool.query(`
+        SELECT cl.lot_no,
+               cl.sku,
+               cl.total_pieces AS pieces,
+               counts.cutting,
+               counts.stitching,
+               counts.washing,
+               counts.washing_in,
+               counts.finishing,
+               counts.assembly
+        FROM (
+          SELECT lot_no,
+                 SUM(stage='cutting')    AS cutting,
+                 SUM(stage='stitching')  AS stitching,
+                 SUM(stage='washing')    AS washing,
+                 SUM(stage='washing_in') AS washing_in,
+                 SUM(stage='finishing')  AS finishing,
+                 SUM(stage='assembly')   AS assembly
+          FROM (
+            SELECT lot_no, 'cutting'    AS stage FROM cutting_lots
+            UNION ALL
+            SELECT lot_no, 'stitching'  AS stage FROM stitching_data
+            UNION ALL
+            SELECT lot_no, 'washing'    AS stage FROM washing_data
+            UNION ALL
+            SELECT lot_no, 'washing_in' AS stage FROM washing_in_data
+            UNION ALL
+            SELECT lot_no, 'finishing'  AS stage FROM finishing_data
+            UNION ALL
+            SELECT lot_no, 'assembly'   AS stage FROM jeans_assembly_data
+          ) AS t1
+          GROUP BY lot_no
+        ) AS counts
+        JOIN cutting_lots cl ON counts.lot_no = cl.lot_no
+        ORDER BY cl.lot_no
+      `);
+      return data;
+    });
+
+    const workbook = new ExcelJS.Workbook();
+    const sheet = workbook.addWorksheet("LotDeptCounts");
+    sheet.columns = [
+      { header: "Lot No", key: "lot_no", width: 15 },
+      { header: "SKU", key: "sku", width: 20 },
+      { header: "Pieces", key: "pieces", width: 10 },
+      { header: "Cutting", key: "cutting", width: 10 },
+      { header: "Stitching", key: "stitching", width: 10 },
+      { header: "Washing", key: "washing", width: 10 },
+      { header: "Washing In", key: "washing_in", width: 10 },
+      { header: "Finishing", key: "finishing", width: 10 },
+      { header: "Assembly", key: "assembly", width: 10 }
+    ];
+    rows.forEach(r => sheet.addRow(r));
+    res.setHeader("Content-Disposition", 'attachment; filename="LotDepartmentCounts.xlsx"');
+    res.setHeader("Content-Type", "application/vnd.openxmlformats-officedocument.spreadsheetml.sheet");
+  await workbook.xlsx.write(res);
+  res.end();
+  } catch (err) {
+    console.error("Error in /dashboard/lot-departments/download:", err);
+    return res.status(500).send("Server error");
+  }
+});
+
+async function buildWasherMonthlySummary(prefix) {
+  const [assignRows] = await pool.query(
+    `SELECT wa.user_id, u.username,
+            DATE_FORMAT(wa.assigned_on,'%Y-%m') AS month,
+            wa.sizes_json, jd.lot_no,
+            cl.total_pieces AS cutting_pieces,
+            cl.remark
+       FROM washing_assignments wa
+       JOIN users u ON wa.user_id = u.id
+       JOIN jeans_assembly_data jd ON wa.jeans_assembly_assignment_id = jd.id
+       LEFT JOIN cutting_lots cl ON jd.lot_no = cl.lot_no
+      WHERE jd.lot_no LIKE ?`,
+    [prefix]
+  );
+  const [compRows] = await pool.query(
+    `SELECT user_id,
+            DATE_FORMAT(created_at,'%Y-%m') AS month,
+            SUM(total_pieces) AS completed
+       FROM washing_data
+      WHERE lot_no LIKE ?
+      GROUP BY user_id, month`,
+    [prefix]
+  );
+
+  const map = {};
+  function ensure(uid, month, name) {
+    const key = `${uid}-${month}`;
+    if (!map[key]) {
+      map[key] = { washer: name, month, assigned: 0, completed: 0, cutting: 0, _lots: new Set() };
+    }
+    return map[key];
+  }
+
+  assignRows.forEach(r => {
+    let pcs = 0;
+    try {
+      const arr = JSON.parse(r.sizes_json || '[]');
+      if (Array.isArray(arr)) for (const s of arr) pcs += parseInt(s.pieces, 10) || 0;
+    } catch { pcs = 0; }
+    const entry = ensure(r.user_id, r.month, r.username);
+    entry.assigned += pcs;
+    if (!entry._lots.has(r.lot_no)) {
+      entry._lots.add(r.lot_no);
+      if (!r.remark || !r.remark.toLowerCase().includes('date')) {
+        entry.cutting += parseFloat(r.cutting_pieces) || 0;
+      }
+    }
+  });
+
+  compRows.forEach(r => {
+    const entry = ensure(r.user_id, r.month, '');
+    entry.completed += parseFloat(r.completed) || 0;
+  });
+
+  return Object.values(map).map(r => ({
+    washer: r.washer,
+    month: r.month,
+    assigned: r.assigned,
+    completed: r.completed,
+    cutting: r.cutting,
+    pending: r.assigned - r.completed,
+    completionRate: r.assigned > 0
+      ? parseFloat(((r.completed / r.assigned) * 100).toFixed(2))
+      : 0
+  }));
+}
+
+router.get("/dashboard/washing-summary/download", isAuthenticated, isOperator, async (req, res) => {
+  try {
+    const workbook = new ExcelJS.Workbook();
+    const sheetAk = workbook.addWorksheet("AK Lots");
+    const sheetUm = workbook.addWorksheet("UM Lots");
+    const columns = [
+      { header: "Washer", key: "washer", width: 20 },
+      { header: "Month", key: "month", width: 10 },
+      { header: "Assigned", key: "assigned", width: 12 },
+      { header: "Completed", key: "completed", width: 12 },
+      { header: "Pending", key: "pending", width: 12 },
+      { header: "Completion %", key: "completionRate", width: 15 },
+      { header: "Cutting", key: "cutting", width: 12 }
+    ];
+    sheetAk.columns = columns;
+    sheetUm.columns = columns;
+
+    const [akData, umData] = await Promise.all([
+      buildWasherMonthlySummary('AK%'),
+      buildWasherMonthlySummary('UM%')
+    ]);
+    akData.forEach(r => sheetAk.addRow(r));
+    umData.forEach(r => sheetUm.addRow(r));
+
+    res.setHeader('Content-Disposition', 'attachment; filename="WasherMonthlySummary.xlsx"');
+    res.setHeader('Content-Type', 'application/vnd.openxmlformats-officedocument.spreadsheetml.sheet');
+    await workbook.xlsx.write(res);
+    res.end();
+  } catch (err) {
+    console.error("Error in /dashboard/washing-summary/download:", err);
+    return res.status(500).send("Server error");
+  }
+});
+
+/**************************************************
+ * 4) CSV/Excel leftover exports – same as your code
+ **************************************************/
+// e.g. /dashboard/leftovers/download, etc. unchanged
+
+/**************************************************
+ * 5) Pendency-Reports – unchanged
+ **************************************************/
+// e.g. /pendency-report/stitching, etc. unchanged
+
+/**************************************************
+ * 6) PIC Report – corrected chain
+ **************************************************/
+// Quick helper: isDenimLot
+function isDenimLot(lotNo="") {
+  const up= lotNo.toUpperCase();
+  return (up.startsWith("AK") || up.startsWith("UM"));
+}
+
+// Aggregates and last-assignment data for multiple lots in one go
+async function fetchLotAggregates(lotNos = []) {
+  if (!lotNos.length) {
+    return {
+      lotSumsMap: {},
+      stitchMap: {},
+      asmMap: {},
+      washMap: {},
+      winMap: {},
+      finMap: {}
+    };
+  }
+
+  const cacheKey = `lotAgg-${lotNos.slice().sort().join(',')}`;
+  return fetchCached(cacheKey, async () => {
+    const sumsQ = pool.query(`
+      SELECT 'stitched' AS sumType, lot_no, COALESCE(SUM(total_pieces),0) AS sumVal
+        FROM stitching_data
+       WHERE lot_no IN (?)
+       GROUP BY lot_no
+
+      UNION ALL
+
+      SELECT 'assembled' AS sumType, lot_no, COALESCE(SUM(total_pieces),0) AS sumVal
+        FROM jeans_assembly_data
+       WHERE lot_no IN (?)
+       GROUP BY lot_no
+
+      UNION ALL
+
+      SELECT 'washed' AS sumType, lot_no, COALESCE(SUM(total_pieces),0) AS sumVal
+        FROM washing_data
+       WHERE lot_no IN (?)
+       GROUP BY lot_no
+
+      UNION ALL
+
+      SELECT 'washing_in' AS sumType, lot_no, COALESCE(SUM(total_pieces),0) AS sumVal
+        FROM washing_in_data
+       WHERE lot_no IN (?)
+       GROUP BY lot_no
+
+      UNION ALL
+
+      SELECT 'finished' AS sumType, lot_no, COALESCE(SUM(total_pieces),0) AS sumVal
+        FROM finishing_data
+       WHERE lot_no IN (?)
+       GROUP BY lot_no
+    `, [lotNos, lotNos, lotNos, lotNos, lotNos]);
+
+    const stQ = pool.query(`
+      SELECT c.lot_no, sa.id, sa.isApproved AS is_approved,
+             sa.assigned_on, sa.approved_on, sa.user_id,
+             u.username AS opName
+        FROM stitching_assignments sa
+        JOIN cutting_lots c ON sa.cutting_lot_id = c.id
+        LEFT JOIN users u ON sa.user_id = u.id
+        LEFT JOIN stitching_assignments sa2
+               ON sa2.cutting_lot_id = sa.cutting_lot_id
+              AND sa2.assigned_on > sa.assigned_on
+       WHERE sa2.id IS NULL
+         AND c.lot_no IN (?)
+    `, [lotNos]);
+
+    const asmQ = pool.query(`
+      SELECT sd.lot_no, ja.id, ja.is_approved,
+             ja.assigned_on, ja.approved_on, ja.user_id,
+             u.username AS opName
+        FROM jeans_assembly_assignments ja
+        JOIN stitching_data sd ON ja.stitching_assignment_id = sd.id
+        LEFT JOIN users u ON ja.user_id = u.id
+        LEFT JOIN jeans_assembly_assignments ja2
+               ON ja2.stitching_assignment_id = ja.stitching_assignment_id
+              AND ja2.assigned_on > ja.assigned_on
+       WHERE ja2.id IS NULL
+         AND sd.lot_no IN (?)
+    `, [lotNos]);
+
+    const washQ = pool.query(`
+      SELECT jd.lot_no, wa.id, wa.is_approved,
+             wa.assigned_on, wa.approved_on, wa.user_id,
+             u.username AS opName
+        FROM washing_assignments wa
+        JOIN jeans_assembly_data jd ON wa.jeans_assembly_assignment_id = jd.id
+        LEFT JOIN users u ON wa.user_id = u.id
+        LEFT JOIN washing_assignments wa2
+               ON wa2.jeans_assembly_assignment_id = wa.jeans_assembly_assignment_id
+              AND wa2.assigned_on > wa.assigned_on
+       WHERE wa2.id IS NULL
+         AND jd.lot_no IN (?)
+    `, [lotNos]);
+
+    const winQ = pool.query(`
+      SELECT wd.lot_no, wia.id, wia.is_approved,
+             wia.assigned_on, wia.approved_on, wia.user_id,
+             u.username AS opName
+        FROM washing_in_assignments wia
+        JOIN washing_data wd ON wia.washing_data_id = wd.id
+        LEFT JOIN users u ON wia.user_id = u.id
+        LEFT JOIN washing_in_assignments wia2
+               ON wia2.washing_data_id = wia.washing_data_id
+              AND wia2.assigned_on > wia.assigned_on
+       WHERE wia2.id IS NULL
+         AND wd.lot_no IN (?)
+    `, [lotNos]);
+
+    const finQ = pool.query(`
+      SELECT
+        CASE
+          WHEN fa.washing_in_data_id IS NOT NULL THEN wid.lot_no
+          WHEN fa.stitching_assignment_id IS NOT NULL THEN sd.lot_no
+        END AS lot_no,
+        fa.id, fa.is_approved, fa.assigned_on, fa.approved_on, fa.user_id,
+        u.username AS opName
+      FROM finishing_assignments fa
+      LEFT JOIN washing_in_data wid ON fa.washing_in_data_id = wid.id
+      LEFT JOIN stitching_data sd ON fa.stitching_assignment_id = sd.id
+      LEFT JOIN users u         ON fa.user_id = u.id
+      LEFT JOIN finishing_assignments fa2
+             ON (
+                  fa.washing_in_data_id IS NOT NULL
+                  AND fa.washing_in_data_id = fa2.washing_in_data_id
+                  AND fa2.assigned_on > fa.assigned_on
+                )
+                OR (
+                  fa.stitching_assignment_id IS NOT NULL
+                  AND fa.stitching_assignment_id = fa2.stitching_assignment_id
+                  AND fa2.assigned_on > fa.assigned_on
+                )
+      WHERE fa2.id IS NULL
+        AND (
+             (wid.lot_no IN (?) AND wid.lot_no IS NOT NULL)
+             OR
+             (sd.lot_no IN (?) AND sd.lot_no IS NOT NULL)
+            )
+    `, [lotNos, lotNos]);
+
+    const [
+      [sumRows],
+      [stRows],
+      [asmRows],
+      [washRows],
+      [winRows],
+      [finRows]
+    ] = await Promise.all([sumsQ, stQ, asmQ, washQ, winQ, finQ]);
+
+    const lotSumsMap = {};
+    lotNos.forEach(ln => {
+      lotSumsMap[ln] = { stitchedQty:0, assembledQty:0, washedQty:0, washingInQty:0, finishedQty:0 };
+    });
+    for (const row of sumRows) {
+      const m = lotSumsMap[row.lot_no];
+      if (!m) continue;
+      switch (row.sumType) {
+        case 'stitched':   m.stitchedQty   = parseFloat(row.sumVal) || 0; break;
+        case 'assembled':  m.assembledQty  = parseFloat(row.sumVal) || 0; break;
+        case 'washed':     m.washedQty     = parseFloat(row.sumVal) || 0; break;
+        case 'washing_in': m.washingInQty  = parseFloat(row.sumVal) || 0; break;
+        case 'finished':   m.finishedQty   = parseFloat(row.sumVal) || 0; break;
+      }
+    }
+
+    const stitchMap = {};
+    stRows.forEach(r => { stitchMap[r.lot_no] = r; });
+    const asmMap = {};
+    asmRows.forEach(r => { asmMap[r.lot_no] = r; });
+    const washMap = {};
+    washRows.forEach(r => { washMap[r.lot_no] = r; });
+    const winMap = {};
+    winRows.forEach(r => { winMap[r.lot_no] = r; });
+    const finMap = {};
+    finRows.forEach(r => { if (r.lot_no) finMap[r.lot_no] = r; });
+
+    return { lotSumsMap, stitchMap, asmMap, washMap, winMap, finMap };
+  });
+}
+
+/**
+ * The chain logic you want:
+ * DENIM: Cut → Stitching → Assembly → Washing → WashingIn → Finishing
+ * NON-DENIM: Cut → Stitching → Finishing
+ * 
+ * If a step is not assigned or partial, we say all subsequent steps = "In <that step>".
+ */
+function getDepartmentStatuses({
+  isDenim,
+  totalCut,
+  stitchedQty,
+  assembledQty,
+  washedQty,
+  washingInQty,
+  finishedQty,
+  stAssign,     // stitching_assignments
+  asmAssign,    // jeans_assembly_assignments
+  washAssign,   // washing_assignments
+  washInAssign, // washing_in_assignments
+  finAssign     // finishing_assignments
+}) {
+  // placeholders
+  let stitchingStatus="N/A", stitchingOp="", stitchingAssignedOn="N/A", stitchingApprovedOn="N/A";
+  let assemblyStatus= isDenim? "N/A" : "—", assemblyOp="", assemblyAssignedOn="N/A", assemblyApprovedOn="N/A";
+  let washingStatus= isDenim? "N/A" : "—", washingOp="", washingAssignedOn="N/A", washingApprovedOn="N/A";
+  // for non-denim, we skip washing & assembly & washing_in entirely
+  let washingInStatus= isDenim? "N/A": "—", washingInOp="", washingInAssignedOn="N/A", washingInApprovedOn="N/A";
+  let finishingStatus="N/A", finishingOp="", finishingAssignedOn="N/A", finishingApprovedOn="N/A";
+
+  // STITCHING
+  if (!stAssign) {
+    stitchingStatus= "In Cutting";
+    // everything after stitching is "In Cutting"
+    if (isDenim) {
+      assemblyStatus= "In Cutting";
+      washingStatus= "In Cutting";
+      washingInStatus= "In Cutting";
+      finishingStatus= "In Cutting";
+    } else {
+      finishingStatus= "In Cutting";
+    }
+    return {
+      stitchingStatus, stitchingOp, stitchingAssignedOn, stitchingApprovedOn,
+      assemblyStatus, assemblyOp, assemblyAssignedOn, assemblyApprovedOn,
+      washingStatus, washingOp, washingAssignedOn, washingApprovedOn,
+      washingInStatus, washingInOp, washingInAssignedOn, washingInApprovedOn,
+      finishingStatus, finishingOp, finishingAssignedOn, finishingApprovedOn
+    };
+  } else {
+    // we have a stitching assignment
+    const { isApproved, assigned_on, approved_on, opName } = stAssign;
+    stitchingOp= opName|| "";
+    stitchingAssignedOn = assigned_on
+      ? new Date(assigned_on)
+          .toLocaleString('en-GB', { timeZone: 'Asia/Kolkata' })
+          .replace(/\//g, '-')
+      : "N/A";
+    stitchingApprovedOn = approved_on
+      ? new Date(approved_on)
+          .toLocaleString('en-GB', { timeZone: 'Asia/Kolkata' })
+          .replace(/\//g, '-')
+      : "N/A";
+
+    if (isApproved=== null) {
+      stitchingStatus= `Pending Approval by ${stitchingOp}`;
+      if (isDenim) {
+        assemblyStatus= "In Stitching";
+        washingStatus= "In Stitching";
+        washingInStatus= "In Stitching";
+        finishingStatus= "In Stitching";
+      } else {
+        finishingStatus= "In Stitching";
+      }
+      return {
+        stitchingStatus, stitchingOp, stitchingAssignedOn, stitchingApprovedOn,
+        assemblyStatus, assemblyOp, assemblyAssignedOn, assemblyApprovedOn,
+        washingStatus, washingOp, washingAssignedOn, washingApprovedOn,
+        washingInStatus, washingInOp, washingInAssignedOn, washingInApprovedOn,
+        finishingStatus, finishingOp, finishingAssignedOn, finishingApprovedOn
+      };
+    } else if (isApproved==0) {
+      stitchingStatus= `Denied by ${stitchingOp}`;
+      if (isDenim) {
+        assemblyStatus= "In Stitching";
+        washingStatus= "In Stitching";
+        washingInStatus= "In Stitching";
+        finishingStatus= "In Stitching";
+      } else {
+        finishingStatus= "In Stitching";
+      }
+      return {
+        stitchingStatus, stitchingOp, stitchingAssignedOn, stitchingApprovedOn,
+        assemblyStatus, assemblyOp, assemblyAssignedOn, assemblyApprovedOn,
+        washingStatus, washingOp, washingAssignedOn, washingApprovedOn,
+        washingInStatus, washingInOp, washingInAssignedOn, washingInApprovedOn,
+        finishingStatus, finishingOp, finishingAssignedOn, finishingApprovedOn
+      };
+    } else {
+      // approved => partial or complete
+      if (stitchedQty===0) {
+        stitchingStatus= "In-Line";
+      } else if (stitchedQty>= totalCut && totalCut>0) {
+        stitchingStatus= "Completed";
+      } else {
+        const pend= totalCut- stitchedQty;
+        stitchingStatus= `${pend} Pending`;
+      }
+    }
+  }
+
+  // for non-denim, the next step is finishing
+  // for denim: next step is assembly
+  if (!isDenim) {
+    // NON-DENIM => skip assembly, washing, washingIn
+    // finishing next
+    // if there's no finishing assignment, or partial finishing => we do that logic below
+    // keep going...
+  } else {
+    // DENIM => assembly next
+    if (!asmAssign) {
+      assemblyStatus= "In Stitching";
+      washingStatus= "In Stitching";
+      washingInStatus= "In Stitching";
+      finishingStatus= "In Stitching";
+      return {
+        stitchingStatus, stitchingOp, stitchingAssignedOn, stitchingApprovedOn,
+        assemblyStatus, assemblyOp, assemblyAssignedOn, assemblyApprovedOn,
+        washingStatus, washingOp, washingAssignedOn, washingApprovedOn,
+        washingInStatus, washingInOp, washingInAssignedOn, washingInApprovedOn,
+        finishingStatus, finishingOp, finishingAssignedOn, finishingApprovedOn
+      };
+    } else {
+      // we have assembly
+      const { is_approved, assigned_on, approved_on, opName }= asmAssign;
+      assemblyOp= opName|| "";
+      assemblyAssignedOn = assigned_on
+        ? new Date(assigned_on)
+            .toLocaleString('en-GB', { timeZone: 'Asia/Kolkata' })
+            .replace(/\//g, '-')
+        : "N/A";
+      assemblyApprovedOn = approved_on
+        ? new Date(approved_on)
+            .toLocaleString('en-GB', { timeZone: 'Asia/Kolkata' })
+            .replace(/\//g, '-')
+        : "N/A";
+
+      if (is_approved=== null) {
+        assemblyStatus= `Pending Approval by ${assemblyOp}`;
+        washingStatus= "In Assembly";
+        washingInStatus= "In Assembly";
+        finishingStatus= "In Assembly";
+        return {
+          stitchingStatus, stitchingOp, stitchingAssignedOn, stitchingApprovedOn,
+          assemblyStatus, assemblyOp, assemblyAssignedOn, assemblyApprovedOn,
+          washingStatus, washingOp, washingAssignedOn, washingApprovedOn,
+          washingInStatus, washingInOp, washingInAssignedOn, washingInApprovedOn,
+          finishingStatus, finishingOp, finishingAssignedOn, finishingApprovedOn
+        };
+      } else if (is_approved==0) {
+        assemblyStatus= `Denied by ${assemblyOp}`;
+        washingStatus= "In Assembly";
+        washingInStatus= "In Assembly";
+        finishingStatus= "In Assembly";
+        return {
+          stitchingStatus, stitchingOp, stitchingAssignedOn, stitchingApprovedOn,
+          assemblyStatus, assemblyOp, assemblyAssignedOn, assemblyApprovedOn,
+          washingStatus, washingOp, washingAssignedOn, washingApprovedOn,
+          washingInStatus, washingInOp, washingInAssignedOn, washingInApprovedOn,
+          finishingStatus, finishingOp, finishingAssignedOn, finishingApprovedOn
+        };
+      } else {
+        // partial or complete
+        if (assembledQty===0) {
+          assemblyStatus= "In-Line";
+        } else if (assembledQty>= stitchedQty && stitchedQty>0) {
+          assemblyStatus= "Completed";
+        } else {
+          const pend= stitchedQty- assembledQty;
+          assemblyStatus= `${pend} Pending`;
+        }
+      }
+
+      // next => washing
+      if (!washAssign) {
+        washingStatus= "In Assembly";
+        washingInStatus= "In Assembly";
+        finishingStatus= "In Assembly";
+        return {
+          stitchingStatus, stitchingOp, stitchingAssignedOn, stitchingApprovedOn,
+          assemblyStatus, assemblyOp, assemblyAssignedOn, assemblyApprovedOn,
+          washingStatus, washingOp, washingAssignedOn, washingApprovedOn,
+          washingInStatus, washingInOp, washingInAssignedOn, washingInApprovedOn,
+          finishingStatus, finishingOp, finishingAssignedOn, finishingApprovedOn
+        };
+      } else {
+        const { is_approved, assigned_on, approved_on, opName }= washAssign;
+        washingOp= opName|| "";
+        washingAssignedOn = assigned_on
+          ? new Date(assigned_on)
+              .toLocaleString('en-GB', { timeZone: 'Asia/Kolkata' })
+              .replace(/\//g, '-')
+          : "N/A";
+        washingApprovedOn = approved_on
+          ? new Date(approved_on)
+              .toLocaleString('en-GB', { timeZone: 'Asia/Kolkata' })
+              .replace(/\//g, '-')
+          : "N/A";
+
+        if (is_approved=== null) {
+          washingStatus= `Pending Approval by ${washingOp}`;
+          washingInStatus= "In Washing";
+          finishingStatus= "In Washing";
+          return {
+            stitchingStatus, stitchingOp, stitchingAssignedOn, stitchingApprovedOn,
+            assemblyStatus, assemblyOp, assemblyAssignedOn, assemblyApprovedOn,
+            washingStatus, washingOp, washingAssignedOn, washingApprovedOn,
+            washingInStatus, washingInOp, washingInAssignedOn, washingInApprovedOn,
+            finishingStatus, finishingOp, finishingAssignedOn, finishingApprovedOn
+          };
+        } else if (is_approved==0) {
+          washingStatus= `Denied by ${washingOp}`;
+          washingInStatus= "In Washing";
+          finishingStatus= "In Washing";
+          return {
+            stitchingStatus, stitchingOp, stitchingAssignedOn, stitchingApprovedOn,
+            assemblyStatus, assemblyOp, assemblyAssignedOn, assemblyApprovedOn,
+            washingStatus, washingOp, washingAssignedOn, washingApprovedOn,
+            washingInStatus, washingInOp, washingInAssignedOn, washingInApprovedOn,
+            finishingStatus, finishingOp, finishingAssignedOn, finishingApprovedOn
+          };
+        } else {
+          // partial or complete
+          if (washedQty===0) {
+            washingStatus= "In-Line";
+          } else if (washedQty>= assembledQty && assembledQty>0) {
+            washingStatus= "Completed";
+          } else {
+            const pend= assembledQty- washedQty;
+            washingStatus= `${pend} Pending`;
+          }
+        }
+
+        // next => washingIn
+        if (!washInAssign) {
+          washingInStatus= "In Washing";
+          finishingStatus= "In Washing";
+          return {
+            stitchingStatus, stitchingOp, stitchingAssignedOn, stitchingApprovedOn,
+            assemblyStatus, assemblyOp, assemblyAssignedOn, assemblyApprovedOn,
+            washingStatus, washingOp, washingAssignedOn, washingApprovedOn,
+            washingInStatus, washingInOp, washingInAssignedOn, washingInApprovedOn,
+            finishingStatus, finishingOp, finishingAssignedOn, finishingApprovedOn
+          };
+        } else {
+          const { is_approved, assigned_on, approved_on, opName }= washInAssign;
+          washingInOp= opName|| "";
+          washingInAssignedOn = assigned_on
+            ? new Date(assigned_on)
+                .toLocaleString('en-GB', { timeZone: 'Asia/Kolkata' })
+                .replace(/\//g, '-')
+            : "N/A";
+          washingInApprovedOn = approved_on
+            ? new Date(approved_on)
+                .toLocaleString('en-GB', { timeZone: 'Asia/Kolkata' })
+                .replace(/\//g, '-')
+            : "N/A";
+
+          if (is_approved===null) {
+            washingInStatus= `Pending Approval by ${washingInOp}`;
+            finishingStatus= "In WashingIn";
+            return {
+              stitchingStatus, stitchingOp, stitchingAssignedOn, stitchingApprovedOn,
+              assemblyStatus, assemblyOp, assemblyAssignedOn, assemblyApprovedOn,
+              washingStatus, washingOp, washingAssignedOn, washingApprovedOn,
+              washingInStatus, washingInOp, washingInAssignedOn, washingInApprovedOn,
+              finishingStatus, finishingOp, finishingAssignedOn, finishingApprovedOn
+            };
+          } else if (is_approved==0) {
+            washingInStatus= `Denied by ${washingInOp}`;
+            finishingStatus= "In WashingIn";
+            return {
+              stitchingStatus, stitchingOp, stitchingAssignedOn, stitchingApprovedOn,
+              assemblyStatus, assemblyOp, assemblyAssignedOn, assemblyApprovedOn,
+              washingStatus, washingOp, washingAssignedOn, washingApprovedOn,
+              washingInStatus, washingInOp, washingInAssignedOn, washingInApprovedOn,
+              finishingStatus, finishingOp, finishingAssignedOn, finishingApprovedOn
+            };
+          } else {
+            // partial or complete
+            if (washingInQty===0) {
+              washingInStatus= "In-Line";
+            } else if (washingInQty>= washedQty && washedQty>0) {
+              washingInStatus= "Completed";
+            } else {
+              const pend= washedQty- washingInQty;
+              washingInStatus= `${pend} Pending`;
+            }
+          }
+        }
+      }
+    }
+  }
+
+  // for non-denim, we skip assembly/washing/washingIn entirely
+  // next => finishing
+  if (!finAssign) {
+    if (isDenim) {
+      finishingStatus= "In WashingIn";   // if no finishing assignment
+    } else {
+      finishingStatus= "In Stitching";   // for non-denim
+    }
+    return {
+      stitchingStatus, stitchingOp, stitchingAssignedOn, stitchingApprovedOn,
+      assemblyStatus, assemblyOp, assemblyAssignedOn, assemblyApprovedOn,
+      washingStatus, washingOp, washingAssignedOn, washingApprovedOn,
+      washingInStatus, washingInOp, washingInAssignedOn, washingInApprovedOn,
+      finishingStatus, finishingOp, finishingAssignedOn, finishingApprovedOn
+    };
+  } else {
+    const { is_approved, assigned_on, approved_on, opName }= finAssign;
+    finishingOp= opName|| "";
+    finishingAssignedOn = assigned_on
+      ? new Date(assigned_on)
+          .toLocaleString('en-GB', { timeZone: 'Asia/Kolkata' })
+          .replace(/\//g, '-')
+      : "N/A";
+    finishingApprovedOn = approved_on
+      ? new Date(approved_on)
+          .toLocaleString('en-GB', { timeZone: 'Asia/Kolkata' })
+          .replace(/\//g, '-')
+      : "N/A";
+
+    if (is_approved===null) {
+      finishingStatus= `Pending Approval by ${finishingOp}`;
+    } else if (is_approved==0) {
+      finishingStatus= `Denied by ${finishingOp}`;
+    } else {
+      // partial or complete
+      // for denim => finishing leftover vs washingIn
+      // for non-denim => finishing leftover vs stitched
+      if (isDenim) {
+        if (finishedQty===0) {
+          finishingStatus= "In-Line";
+        } else if (finishedQty>= washingInQty && washingInQty>0) {
+          finishingStatus= "Completed";
+        } else {
+          const pend= washingInQty- finishedQty;
+          finishingStatus= `${pend} Pending`;
+        }
+      } else {
+        // non-denim => finishing leftover vs. stitched
+        if (finishedQty===0) {
+          finishingStatus= "In-Line";
+        } else if (finishedQty>= stitchedQty && stitchedQty>0) {
+          finishingStatus= "Completed";
+        } else {
+          const pend= stitchedQty- finishedQty;
+          finishingStatus= `${pend} Pending`;
+        }
+      }
+    }
+  }
+
+  return {
+    stitchingStatus, stitchingOp, stitchingAssignedOn, stitchingApprovedOn,
+    assemblyStatus, assemblyOp, assemblyAssignedOn, assemblyApprovedOn,
+    washingStatus, washingOp, washingAssignedOn, washingApprovedOn,
+    washingInStatus, washingInOp, washingInAssignedOn, washingInApprovedOn,
+    finishingStatus, finishingOp, finishingAssignedOn, finishingApprovedOn
+  };
+}
+
+/** filterByDept */
+function filterByDept({
+  department, isDenim,
+  stitchingStatus,
+  assemblyStatus,
+  washingStatus,
+  washingInStatus,
+  finishingStatus
+}) {
+  let showRow= true;
+  let actualStatus= "N/A";
+
+  if (department==="all") {
+    if (isDenim) {
+      // finishing if not N/A, else washingIn, else washing, else assembly, else stitching
+      if (!finishingStatus.startsWith("N/A")) actualStatus= finishingStatus;
+      else if (!washingInStatus.startsWith("N/A")) actualStatus= washingInStatus;
+      else if (!washingStatus.startsWith("N/A")) actualStatus= washingStatus;
+      else if (!assemblyStatus.startsWith("N/A")) actualStatus= assemblyStatus;
+      else actualStatus= stitchingStatus;
+    } else {
+      // non-denim => finishing, else stitching
+      if (!finishingStatus.startsWith("N/A")) actualStatus= finishingStatus;
+      else actualStatus= stitchingStatus;
+    }
+    return { showRow, actualStatus };
+  }
+
+  if (department==="cutting") {
+    // always show "Completed"
+    actualStatus= "Completed";
+    return { showRow, actualStatus };
+  }
+
+  if (department==="stitching") {
+    actualStatus= stitchingStatus;
+    return { showRow, actualStatus };
+  }
+
+  if (department==="assembly") {
+    if (!isDenim) return { showRow: false, actualStatus: "N/A" };
+    actualStatus= assemblyStatus;
+    return { showRow, actualStatus };
+  }
+
+  if (department==="washing") {
+    if (!isDenim) return { showRow: false, actualStatus: "N/A" };
+    actualStatus= washingStatus;
+    return { showRow, actualStatus };
+  }
+
+  if (department==="washing_in") {
+    if (!isDenim) return { showRow: false, actualStatus: "N/A" };
+    actualStatus= washingInStatus;
+    return { showRow, actualStatus };
+  }
+
+  if (department==="finishing") {
+    actualStatus= finishingStatus;
+    return { showRow, actualStatus };
+  }
+
+  return { showRow, actualStatus };
+}
+
+/** The final PIC Report route */
+/*******************************************************************
+ * PIC‑Report Route – with updated date‑filter for department "washing_in"
+ *******************************************************************/
+// ======================== REPLACEMENT CODE ========================
+
+router.get("/dashboard/pic-report", isAuthenticated, isOperator, async (req, res) => {
+  try {
+    const {
+      lotType = "all",
+      department = "all",
+      status = "all",
+      dateFilter = "createdAt",
+      startDate = "",
+      endDate = "",
+      download = ""
+    } = req.query;
+
+    // 1) Build filters for main lots query
+    let dateWhere = "";
+    let dateParams = [];
+
+    if (startDate && endDate) {
+      if (dateFilter === "createdAt") {
+        dateWhere = " AND DATE(cl.created_at) BETWEEN ? AND ? ";
+        dateParams.push(startDate, endDate);
+      } else if (dateFilter === "assignedOn") {
+        if (department === "stitching") {
+          dateWhere = `
+            AND EXISTS (
+              SELECT 1
+                FROM stitching_assignments sa
+                JOIN cutting_lots c2 ON sa.cutting_lot_id = c2.id
+               WHERE c2.lot_no = cl.lot_no
+                 AND DATE(sa.assigned_on) BETWEEN ? AND ?
+            )
+          `;
+          dateParams.push(startDate, endDate);
+        } else if (department === "assembly") {
+          dateWhere = `
+            AND EXISTS (
+              SELECT 1
+                FROM jeans_assembly_assignments ja
+                JOIN stitching_data sd ON ja.stitching_assignment_id = sd.id
+                JOIN cutting_lots c2 ON sd.lot_no = c2.lot_no
+               WHERE c2.lot_no = cl.lot_no
+                 AND DATE(ja.assigned_on) BETWEEN ? AND ?
+            )
+          `;
+          dateParams.push(startDate, endDate);
+        } else if (department === "washing") {
+          dateWhere = `
+            AND EXISTS (
+              SELECT 1
+                FROM washing_assignments wa
+                JOIN jeans_assembly_data jd ON wa.jeans_assembly_assignment_id = jd.id
+                JOIN cutting_lots c2 ON jd.lot_no = c2.lot_no
+               WHERE c2.lot_no = cl.lot_no
+                 AND DATE(wa.assigned_on) BETWEEN ? AND ?
+            )
+          `;
+          dateParams.push(startDate, endDate);
+        } else if (department === "washing_in") {
+          // <-- Updated to join washing_data instead of washing_in_data
+          dateWhere = `
+            AND EXISTS (
+              SELECT 1
+                FROM washing_in_assignments wia
+                JOIN washing_data wd
+                  ON wia.washing_data_id = wd.id
+                JOIN cutting_lots c2
+                  ON wd.lot_no = c2.lot_no
+               WHERE c2.lot_no = cl.lot_no
+                 AND DATE(wia.assigned_on) BETWEEN ? AND ?
+            )
+          `;
+          dateParams.push(startDate, endDate);
+        } else if (department === "finishing") {
+          dateWhere = `
+            AND EXISTS (
+              SELECT 1
+                FROM finishing_assignments fa
+                LEFT JOIN washing_in_data wid ON fa.washing_in_data_id = wid.id
+                LEFT JOIN stitching_data sd ON fa.stitching_assignment_id = sd.id
+                JOIN cutting_lots c2 ON (wid.lot_no = c2.lot_no OR sd.lot_no = c2.lot_no)
+               WHERE c2.lot_no = cl.lot_no
+                 AND DATE(fa.assigned_on) BETWEEN ? AND ?
+            )
+          `;
+          dateParams.push(startDate, endDate);
+        }
+      }
+    }
+
+    let lotTypeClause = "";
+    if (lotType === "denim") {
+      lotTypeClause = `
+        AND (
+          UPPER(cl.lot_no) LIKE 'AK%'
+          OR UPPER(cl.lot_no) LIKE 'UM%'
+        )
+      `;
+    } else if (lotType === "hosiery") {
+      lotTypeClause = `
+        AND (
+          UPPER(cl.lot_no) NOT LIKE 'AK%'
+          AND UPPER(cl.lot_no) NOT LIKE 'UM%'
+        )
+      `;
+    }
+
+    // 2) Fetch all lots (ONE QUERY)
+    const baseQuery = `
+      SELECT cl.lot_no, cl.sku, cl.total_pieces, cl.created_at, cl.remark,
+             u.username AS created_by
+        FROM cutting_lots cl
+        JOIN users u ON cl.user_id = u.id
+       WHERE 1=1
+         ${lotTypeClause}
+         ${dateWhere}
+       ORDER BY cl.created_at DESC
+    `;
+    const [lots] = await pool.query(baseQuery, dateParams);
+
+    // Gather all lot_nos in an array for IN () usage
+    const lotNos = lots.map(l => l.lot_no);
+    if (!lotNos.length) {
+      // No lots found => just return
+      if (download === "1") {
+        return res.status(200).send("No data to download");
+      } else {
+        return res.render("operatorPICReport", {
+          filters: { lotType, department, status, dateFilter, startDate, endDate },
+          rows: []
+        });
+      }
+    }
+
+    // 3) Aggregate per-lot quantities and fetch last assignments in a batched manner
+    const { lotSumsMap, stitchMap, asmMap, washMap, winMap, finMap } = await fetchLotAggregates(lotNos);
+
+    // --- Rewash Pending Quantities ---
+    const [rewashRows] = await pool.query(
+      `SELECT lot_no, SUM(total_requested) AS pendingQty
+         FROM rewash_requests
+        WHERE status = 'pending'
+          AND lot_no IN (?)
+        GROUP BY lot_no`,
+      [lotNos]
+    );
+    const rewashMap = {};
+    for (const row of rewashRows) {
+      rewashMap[row.lot_no] = parseFloat(row.pendingQty) || 0;
+    }
+
+    // 5) Now build finalData from these maps
+    const finalData = [];
+    for (const lot of lots) {
+      const lotNo = lot.lot_no;
+      const totalCut = parseFloat(lot.total_pieces) || 0;
+      const denim = isDenimLot(lotNo);
+
+      // Sums
+      const sums = lotSumsMap[lotNo] || {};
+      const stitchedQty  = sums.stitchedQty   || 0;
+      const assembledQty = sums.assembledQty  || 0;
+      const washedQty    = sums.washedQty     || 0;
+      const washingInQty = sums.washingInQty  || 0;
+      const finishedQty  = sums.finishedQty   || 0;
+      const rewashQty    = rewashMap[lotNo]   || 0;
+
+      // Last assignments
+      const stAssign  = stitchMap[lotNo]  || null;
+      const asmAssign = asmMap[lotNo]     || null;
+      const washAssign= washMap[lotNo]    || null;
+      const wInAssign = winMap[lotNo]     || null;
+      const finAssign = finMap[lotNo]     || null;
+
+      // Calculate statuses
+      const statuses = getDepartmentStatuses({
+        isDenim: denim,
+        totalCut,
+        stitchedQty,
+        assembledQty,
+        washedQty,
+        washingInQty,
+        finishedQty,
+        stAssign,
+        asmAssign,
+        washAssign,
+        washInAssign: wInAssign,
+        finAssign
+      });
+
+      // Decide if we show row based on department filter
+      const deptResult = filterByDept({
+        department,
+        isDenim: denim,
+        stitchingStatus: statuses.stitchingStatus,
+        assemblyStatus: statuses.assemblyStatus,
+        washingStatus: statuses.washingStatus,
+        washingInStatus: statuses.washingInStatus,
+        finishingStatus: statuses.finishingStatus
+      });
+      if (!deptResult.showRow) continue;
+
+      // Check overall status filter
+      const actualStatus = deptResult.actualStatus.toLowerCase();
+      if (status !== "all") {
+        if (status === "not_assigned") {
+          // means "In <some dept>"
+          if (!actualStatus.startsWith("in ")) continue;
+        } else {
+          const want = status.toLowerCase();
+          if (want === "inline" && actualStatus.includes("in-line")) {
+            // pass
+          } else if (!actualStatus.includes(want)) {
+            continue;
+          }
+        }
+      }
+
+      finalData.push({
+        lotNo,
+        sku: lot.sku,
+        lotType: denim ? "Denim" : "Hosiery",
+        totalCut,
+        createdAt: lot.created_at
+          ? new Date(lot.created_at)
+              .toLocaleDateString('en-GB', { timeZone: 'Asia/Kolkata' })
+              .replace(/\//g, '-')
+          : "",
+        remark: lot.remark || "",
+
+        // Stitching
+        stitchAssignedOn:   statuses.stitchingAssignedOn,
+        stitchApprovedOn:   statuses.stitchingApprovedOn,
+        stitchOp:           statuses.stitchingOp,
+        stitchStatus:       statuses.stitchingStatus,
+        stitchedQty,
+
+        // Assembly
+        assemblyAssignedOn: statuses.assemblyAssignedOn,
+        assemblyApprovedOn: statuses.assemblyApprovedOn,
+        assemblyOp:         statuses.assemblyOp,
+        assemblyStatus:     statuses.assemblyStatus,
+        assembledQty,
+
+        // Washing
+        washingAssignedOn:  statuses.washingAssignedOn,
+        washingApprovedOn:  statuses.washingApprovedOn,
+        washingOp:          statuses.washingOp,
+        washingStatus:      statuses.washingStatus,
+        washedQty,
+
+        // WashingIn
+        washingInAssignedOn: statuses.washingInAssignedOn,
+        washingInApprovedOn: statuses.washingInApprovedOn,
+        washingInOp:         statuses.washingInOp,
+        washingInStatus:     statuses.washingInStatus,
+        washingInQty,
+        rewashPendingQty: rewashQty,
+
+        // Finishing
+        finishingAssignedOn: statuses.finishingAssignedOn,
+        finishingApprovedOn: statuses.finishingApprovedOn,
+        finishingOp:         statuses.finishingOp,
+        finishingStatus:     statuses.finishingStatus,
+        finishedQty
+      });
+    }
+
+    // 6) If download => Excel
+    if (download === "1") {
+      const workbook = new ExcelJS.Workbook();
+      workbook.creator = "PIC Report – Denim Chain with WashingIn";
+
+      const sheet = workbook.addWorksheet("PIC-Report");
+      sheet.columns = [
+        { header: "Lot No",               key: "lotNo",                width: 15 },
+        { header: "SKU",                  key: "sku",                  width: 12 },
+        { header: "Lot Type",             key: "lotType",              width: 10 },
+        { header: "Total Cut",            key: "totalCut",             width: 10 },
+        { header: "Created At",           key: "createdAt",            width: 15 },
+        { header: "Remark",               key: "remark",               width: 20 },
+
+        // Stitching
+        { header: "Stitch Assigned On",   key: "stitchAssignedOn",     width: 20 },
+        { header: "Stitch Approved On",   key: "stitchApprovedOn",     width: 20 },
+        { header: "Stitch Operator",      key: "stitchOp",             width: 15 },
+        { header: "Stitch Status",        key: "stitchStatus",         width: 25 },
+        { header: "Stitched Qty",         key: "stitchedQty",          width: 15 },
+
+        // Assembly
+        { header: "Assembly Assigned On", key: "assemblyAssignedOn",   width: 20 },
+        { header: "Assembly Approved On", key: "assemblyApprovedOn",   width: 20 },
+        { header: "Assembly Operator",    key: "assemblyOp",           width: 15 },
+        { header: "Assembly Status",      key: "assemblyStatus",       width: 25 },
+        { header: "Assembled Qty",        key: "assembledQty",         width: 15 },
+
+        // Washing
+        { header: "Washing Assigned On",  key: "washingAssignedOn",    width: 20 },
+        { header: "Washing Approved On",  key: "washingApprovedOn",    width: 20 },
+        { header: "Washing Operator",     key: "washingOp",            width: 15 },
+        { header: "Washing Status",       key: "washingStatus",        width: 25 },
+        { header: "Washed Qty",           key: "washedQty",            width: 15 },
+
+        // Washing‑In
+        { header: "WashIn Assigned On",   key: "washingInAssignedOn",  width: 20 },
+        { header: "WashIn Approved On",   key: "washingInApprovedOn",  width: 20 },
+        { header: "WashIn Operator",      key: "washingInOp",          width: 15 },
+        { header: "WashIn Status",        key: "washingInStatus",      width: 25 },
+        { header: "WashIn Qty",           key: "washingInQty",         width: 15 },
+        { header: "Rewash Pending",       key: "rewashPendingQty",     width: 15 },
+
+        // Finishing
+        { header: "Finishing Assigned On",key: "finishingAssignedOn",  width: 20 },
+        { header: "Finishing Approved On",key: "finishingApprovedOn",  width: 20 },
+        { header: "Finishing Operator",   key: "finishingOp",          width: 15 },
+        { header: "Finishing Status",     key: "finishingStatus",      width: 25 },
+        { header: "Finished Qty",         key: "finishedQty",          width: 15 }
+      ];
+
+      finalData.forEach(r => {
+        sheet.addRow({
+          lotNo:               r.lotNo,
+          sku:                 r.sku,
+          lotType:             r.lotType,
+          totalCut:            r.totalCut,
+          createdAt:           r.createdAt,
+          remark:              r.remark,
+
+          // Stitching
+          stitchAssignedOn:    r.stitchAssignedOn,
+          stitchApprovedOn:    r.stitchApprovedOn,
+          stitchOp:            r.stitchOp,
+          stitchStatus:        r.stitchStatus,
+          stitchedQty:         r.stitchedQty,
+
+          // Assembly
+          assemblyAssignedOn:  r.assemblyAssignedOn,
+          assemblyApprovedOn:  r.assemblyApprovedOn,
+          assemblyOp:          r.assemblyOp,
+          assemblyStatus:      r.assemblyStatus,
+          assembledQty:        r.assembledQty,
+
+          // Washing
+          washingAssignedOn:   r.washingAssignedOn,
+          washingApprovedOn:   r.washingApprovedOn,
+          washingOp:           r.washingOp,
+          washingStatus:       r.washingStatus,
+          washedQty:           r.washedQty,
+
+          // WashingIn
+          washingInAssignedOn: r.washingInAssignedOn,
+          washingInApprovedOn: r.washingInApprovedOn,
+          washingInOp:         r.washingInOp,
+          washingInStatus:     r.washingInStatus,
+          washingInQty:        r.washingInQty,
+          rewashPendingQty:    r.rewashPendingQty,
+
+          // Finishing
+          finishingAssignedOn: r.finishingAssignedOn,
+          finishingApprovedOn: r.finishingApprovedOn,
+          finishingOp:         r.finishingOp,
+          finishingStatus:     r.finishingStatus,
+          finishedQty:         r.finishedQty
+        });
+      });
+
+      res.setHeader(
+        "Content-Type",
+        "application/vnd.openxmlformats-officedocument.spreadsheetml.sheet"
+      );
+      res.setHeader(
+        "Content-Disposition",
+        'attachment; filename="PICReport-FixedChain.xlsx"'
+      );
+      await workbook.xlsx.write(res);
+      res.end();
+    } else {
+      // 7) Render HTML
+      return res.render("operatorPICReport", {
+        filters: { lotType, department, status, dateFilter, startDate, endDate },
+        rows: finalData
+      });
+    }
+  } catch (err) {
+    console.error("Error in /dashboard/pic-report:", err);
+    return res.status(500).send("Server error");
+  }
+});
+
+// ======================== SIZE PIC REPORT ========================
+router.get("/dashboard/pic-size-report", isAuthenticated, isOperator, async (req, res) => {
+  try {
+    const {
+      lotType = "all",
+      department = "all",
+      status = "all",
+      dateFilter = "createdAt",
+      startDate = "",
+      endDate = "",
+      download = ""
+    } = req.query;
+
+    // 1) Build filters for main lots query (same logic as pic-report)
+    let dateWhere = "";
+    let dateParams = [];
+
+    if (startDate && endDate) {
+      if (dateFilter === "createdAt") {
+        dateWhere = " AND DATE(cl.created_at) BETWEEN ? AND ? ";
+        dateParams.push(startDate, endDate);
+      } else if (dateFilter === "assignedOn") {
+        if (department === "stitching") {
+          dateWhere = `
+            AND EXISTS (
+              SELECT 1
+                FROM stitching_assignments sa
+                JOIN cutting_lots c2 ON sa.cutting_lot_id = c2.id
+               WHERE c2.lot_no = cl.lot_no
+                 AND DATE(sa.assigned_on) BETWEEN ? AND ?
+            )
+          `;
+          dateParams.push(startDate, endDate);
+        } else if (department === "assembly") {
+          dateWhere = `
+            AND EXISTS (
+              SELECT 1
+                FROM jeans_assembly_assignments ja
+                JOIN stitching_data sd ON ja.stitching_assignment_id = sd.id
+                JOIN cutting_lots c2 ON sd.lot_no = c2.lot_no
+               WHERE c2.lot_no = cl.lot_no
+                 AND DATE(ja.assigned_on) BETWEEN ? AND ?
+            )
+          `;
+          dateParams.push(startDate, endDate);
+        } else if (department === "washing") {
+          dateWhere = `
+            AND EXISTS (
+              SELECT 1
+                FROM washing_assignments wa
+                JOIN jeans_assembly_data jd ON wa.jeans_assembly_assignment_id = jd.id
+                JOIN cutting_lots c2 ON jd.lot_no = c2.lot_no
+               WHERE c2.lot_no = cl.lot_no
+                 AND DATE(wa.assigned_on) BETWEEN ? AND ?
+            )
+          `;
+          dateParams.push(startDate, endDate);
+        } else if (department === "washing_in") {
+          dateWhere = `
+            AND EXISTS (
+              SELECT 1
+                FROM washing_in_assignments wia
+                JOIN washing_data wd ON wia.washing_data_id = wd.id
+                JOIN cutting_lots c2 ON wd.lot_no = c2.lot_no
+               WHERE c2.lot_no = cl.lot_no
+                 AND DATE(wia.assigned_on) BETWEEN ? AND ?
+            )
+          `;
+          dateParams.push(startDate, endDate);
+        } else if (department === "finishing") {
+          dateWhere = `
+            AND EXISTS (
+              SELECT 1
+                FROM finishing_assignments fa
+                LEFT JOIN washing_in_data wid ON fa.washing_in_data_id = wid.id
+                LEFT JOIN stitching_data sd ON fa.stitching_assignment_id = sd.id
+                JOIN cutting_lots c2 ON (wid.lot_no = c2.lot_no OR sd.lot_no = c2.lot_no)
+               WHERE c2.lot_no = cl.lot_no
+                 AND DATE(fa.assigned_on) BETWEEN ? AND ?
+            )
+          `;
+          dateParams.push(startDate, endDate);
+        }
+      }
+    }
+
+    let lotTypeClause = "";
+    if (lotType === "denim") {
+      lotTypeClause = `
+        AND (
+          UPPER(cl.lot_no) LIKE 'AK%'
+          OR UPPER(cl.lot_no) LIKE 'UM%'
+        )
+      `;
+    } else if (lotType === "hosiery") {
+      lotTypeClause = `
+        AND (
+          UPPER(cl.lot_no) NOT LIKE 'AK%'
+          AND UPPER(cl.lot_no) NOT LIKE 'UM%'
+        )
+      `;
+    }
+
+    // 2) Fetch all lot/size rows
+    const baseQuery = `
+      SELECT cl.lot_no, cl.sku, cls.size_label, cls.total_pieces, cl.created_at, cl.remark,
+             u.username AS created_by
+        FROM cutting_lots cl
+        JOIN cutting_lot_sizes cls ON cls.cutting_lot_id = cl.id
+        JOIN users u ON cl.user_id = u.id
+       WHERE 1=1
+         ${lotTypeClause}
+         ${dateWhere}
+       ORDER BY cl.created_at DESC
+    `;
+    const [rows] = await pool.query(baseQuery, dateParams);
+
+    const lotNos = [...new Set(rows.map(r => r.lot_no))];
+    if (!lotNos.length) {
+      if (download === "1") {
+        return res.status(200).send("No data to download");
+      } else {
+        return res.render("operatorSizeReport", {
+          filters: { lotType, department, status, dateFilter, startDate, endDate },
+          rows: []
+        });
+      }
+    }
+
+    // 3) Get sums grouped by lot_no and size_label
+    const [sumRows] = await pool.query(`
+      SELECT 'stitched' AS sumType, sd.lot_no, sds.size_label, COALESCE(SUM(sds.pieces),0) AS sumVal
+        FROM stitching_data_sizes sds
+        JOIN stitching_data sd ON sds.stitching_data_id = sd.id
+       WHERE sd.lot_no IN (?)
+       GROUP BY sd.lot_no, sds.size_label
+
+      UNION ALL
+
+      SELECT 'assembled' AS sumType, jd.lot_no, jds.size_label, COALESCE(SUM(jds.pieces),0) AS sumVal
+        FROM jeans_assembly_data_sizes jds
+        JOIN jeans_assembly_data jd ON jds.jeans_assembly_data_id = jd.id
+       WHERE jd.lot_no IN (?)
+       GROUP BY jd.lot_no, jds.size_label
+
+      UNION ALL
+
+      SELECT 'washed' AS sumType, wd.lot_no, wds.size_label, COALESCE(SUM(wds.pieces),0) AS sumVal
+        FROM washing_data_sizes wds
+        JOIN washing_data wd ON wds.washing_data_id = wd.id
+       WHERE wd.lot_no IN (?)
+       GROUP BY wd.lot_no, wds.size_label
+
+      UNION ALL
+
+      SELECT 'washing_in' AS sumType, wid.lot_no, wids.size_label, COALESCE(SUM(wids.pieces),0) AS sumVal
+        FROM washing_in_data_sizes wids
+        JOIN washing_in_data wid ON wids.washing_in_data_id = wid.id
+       WHERE wid.lot_no IN (?)
+       GROUP BY wid.lot_no, wids.size_label
+
+      UNION ALL
+
+      SELECT 'finished' AS sumType, fd.lot_no, fds.size_label, COALESCE(SUM(fds.pieces),0) AS sumVal
+        FROM finishing_data_sizes fds
+        JOIN finishing_data fd ON fds.finishing_data_id = fd.id
+       WHERE fd.lot_no IN (?)
+       GROUP BY fd.lot_no, fds.size_label
+    `, [lotNos, lotNos, lotNos, lotNos, lotNos]);
+
+    const sizeSumsMap = {};
+    for (const r of rows) {
+      const key = `${r.lot_no}|${r.size_label}`;
+      sizeSumsMap[key] = { stitchedQty:0, assembledQty:0, washedQty:0, washingInQty:0, finishedQty:0 };
+    }
+    for (const row of sumRows) {
+      const key = `${row.lot_no}|${row.size_label}`;
+      if (!sizeSumsMap[key]) continue;
+      switch (row.sumType) {
+        case 'stitched':   sizeSumsMap[key].stitchedQty   = parseFloat(row.sumVal) || 0; break;
+        case 'assembled':  sizeSumsMap[key].assembledQty  = parseFloat(row.sumVal) || 0; break;
+        case 'washed':     sizeSumsMap[key].washedQty     = parseFloat(row.sumVal) || 0; break;
+        case 'washing_in': sizeSumsMap[key].washingInQty  = parseFloat(row.sumVal) || 0; break;
+        case 'finished':   sizeSumsMap[key].finishedQty   = parseFloat(row.sumVal) || 0; break;
+      }
+    }
+
+    // 4) Last assignments per lot (same as pic-report)
+    const { stitchMap, asmMap, washMap, winMap, finMap } = await fetchLotAggregates(lotNos);
+
+    // 5) Build final data
+    const finalData = [];
+    for (const row of rows) {
+      const lotNo = row.lot_no;
+      const sizeLabel = row.size_label;
+      const totalCut = parseFloat(row.total_pieces) || 0;
+      const denim = isDenimLot(lotNo);
+
+      const sums = sizeSumsMap[`${lotNo}|${sizeLabel}`] || {};
+      const stitchedQty  = sums.stitchedQty  || 0;
+      const assembledQty = sums.assembledQty || 0;
+      const washedQty    = sums.washedQty    || 0;
+      const washingInQty = sums.washingInQty || 0;
+      const finishedQty  = sums.finishedQty  || 0;
+
+      const stAssign  = stitchMap[lotNo] || null;
+      const asmAssign = asmMap[lotNo]    || null;
+      const washAssign= washMap[lotNo]   || null;
+      const wInAssign = winMap[lotNo]    || null;
+      const finAssign = finMap[lotNo]    || null;
+
+      const statuses = getDepartmentStatuses({
+        isDenim: denim,
+        totalCut,
+        stitchedQty,
+        assembledQty,
+        washedQty,
+        washingInQty,
+        finishedQty,
+        stAssign,
+        asmAssign,
+        washAssign,
+        washInAssign: wInAssign,
+        finAssign
+      });
+
+      const deptResult = filterByDept({
+        department,
+        isDenim: denim,
+        stitchingStatus: statuses.stitchingStatus,
+        assemblyStatus: statuses.assemblyStatus,
+        washingStatus: statuses.washingStatus,
+        washingInStatus: statuses.washingInStatus,
+        finishingStatus: statuses.finishingStatus
+      });
+      if (!deptResult.showRow) continue;
+
+      const actualStatus = deptResult.actualStatus.toLowerCase();
+      if (status !== "all") {
+        if (status === "not_assigned") {
+          if (!actualStatus.startsWith("in ")) continue;
+        } else {
+          const want = status.toLowerCase();
+          if (want === "inline" && actualStatus.includes("in-line")) {
+          } else if (!actualStatus.includes(want)) {
+            continue;
+          }
+        }
+      }
+
+      finalData.push({
+        lotNo,
+        sku_size: `${row.sku}_${sizeLabel}`,
+        sku: row.sku,
+        size: sizeLabel,
+        lotType: denim ? "Denim" : "Hosiery",
+        totalCut,
+        createdAt: row.created_at
+          ? new Date(row.created_at)
+              .toLocaleDateString('en-GB', { timeZone: 'Asia/Kolkata' })
+              .replace(/\//g, '-')
+          : "",
+        remark: row.remark || "",
+
+        stitchAssignedOn:   statuses.stitchingAssignedOn,
+        stitchApprovedOn:   statuses.stitchingApprovedOn,
+        stitchOp:           statuses.stitchingOp,
+        stitchStatus:       statuses.stitchingStatus,
+        stitchedQty,
+
+        assemblyAssignedOn: statuses.assemblyAssignedOn,
+        assemblyApprovedOn: statuses.assemblyApprovedOn,
+        assemblyOp:         statuses.assemblyOp,
+        assemblyStatus:     statuses.assemblyStatus,
+        assembledQty,
+
+        washingAssignedOn:  statuses.washingAssignedOn,
+        washingApprovedOn:  statuses.washingApprovedOn,
+        washingOp:          statuses.washingOp,
+        washingStatus:      statuses.washingStatus,
+        washedQty,
+
+        washingInAssignedOn: statuses.washingInAssignedOn,
+        washingInApprovedOn: statuses.washingInApprovedOn,
+        washingInOp:         statuses.washingInOp,
+        washingInStatus:     statuses.washingInStatus,
+        washingInQty,
+
+        finishingAssignedOn: statuses.finishingAssignedOn,
+        finishingApprovedOn: statuses.finishingApprovedOn,
+        finishingOp:         statuses.finishingOp,
+        finishingStatus:     statuses.finishingStatus,
+        finishedQty
+      });
+    }
+
+    if (download === "1") {
+      const workbook = new ExcelJS.Workbook();
+      workbook.creator = "PIC Report by Size";
+
+      const sheet = workbook.addWorksheet("PIC-Size-Report");
+      sheet.columns = [
+        { header: "Lot No", key: "lotNo", width: 15 },
+        { header: "SKU_Size", key: "sku_size", width: 20 },
+        { header: "SKU", key: "sku", width: 12 },
+        { header: "Size", key: "size", width: 10 },
+        { header: "Lot Type", key: "lotType", width: 10 },
+        { header: "Total Cut", key: "totalCut", width: 10 },
+        { header: "Created At", key: "createdAt", width: 15 },
+        { header: "Remark", key: "remark", width: 20 },
+
+        { header: "Stitch Assigned On", key: "stitchAssignedOn", width: 20 },
+        { header: "Stitch Approved On", key: "stitchApprovedOn", width: 20 },
+        { header: "Stitch Operator", key: "stitchOp", width: 15 },
+        { header: "Stitch Status", key: "stitchStatus", width: 25 },
+        { header: "Stitched Qty", key: "stitchedQty", width: 15 },
+
+        { header: "Assembly Assigned On", key: "assemblyAssignedOn", width: 20 },
+        { header: "Assembly Approved On", key: "assemblyApprovedOn", width: 20 },
+        { header: "Assembly Operator", key: "assemblyOp", width: 15 },
+        { header: "Assembly Status", key: "assemblyStatus", width: 25 },
+        { header: "Assembled Qty", key: "assembledQty", width: 15 },
+
+        { header: "Washing Assigned On", key: "washingAssignedOn", width: 20 },
+        { header: "Washing Approved On", key: "washingApprovedOn", width: 20 },
+        { header: "Washing Operator", key: "washingOp", width: 15 },
+        { header: "Washing Status", key: "washingStatus", width: 25 },
+        { header: "Washed Qty", key: "washedQty", width: 15 },
+
+        { header: "WashIn Assigned On", key: "washingInAssignedOn", width: 20 },
+        { header: "WashIn Approved On", key: "washingInApprovedOn", width: 20 },
+        { header: "WashIn Operator", key: "washingInOp", width: 15 },
+        { header: "WashIn Status", key: "washingInStatus", width: 25 },
+        { header: "WashIn Qty", key: "washingInQty", width: 15 },
+
+        { header: "Finishing Assigned On", key: "finishingAssignedOn", width: 20 },
+        { header: "Finishing Approved On", key: "finishingApprovedOn", width: 20 },
+        { header: "Finishing Operator", key: "finishingOp", width: 15 },
+        { header: "Finishing Status", key: "finishingStatus", width: 25 },
+        { header: "Finished Qty", key: "finishedQty", width: 15 }
+      ];
+
+      finalData.forEach(r => {
+        sheet.addRow({
+          lotNo: r.lotNo,
+          sku_size: r.sku_size,
+          sku: r.sku,
+          size: r.size,
+          lotType: r.lotType,
+          totalCut: r.totalCut,
+          createdAt: r.createdAt,
+          remark: r.remark,
+
+          stitchAssignedOn: r.stitchAssignedOn,
+          stitchApprovedOn: r.stitchApprovedOn,
+          stitchOp: r.stitchOp,
+          stitchStatus: r.stitchStatus,
+          stitchedQty: r.stitchedQty,
+
+          assemblyAssignedOn: r.assemblyAssignedOn,
+          assemblyApprovedOn: r.assemblyApprovedOn,
+          assemblyOp: r.assemblyOp,
+          assemblyStatus: r.assemblyStatus,
+          assembledQty: r.assembledQty,
+
+          washingAssignedOn: r.washingAssignedOn,
+          washingApprovedOn: r.washingApprovedOn,
+          washingOp: r.washingOp,
+          washingStatus: r.washingStatus,
+          washedQty: r.washedQty,
+
+          washingInAssignedOn: r.washingInAssignedOn,
+          washingInApprovedOn: r.washingInApprovedOn,
+          washingInOp: r.washingInOp,
+          washingInStatus: r.washingInStatus,
+          washingInQty: r.washingInQty,
+
+          finishingAssignedOn: r.finishingAssignedOn,
+          finishingApprovedOn: r.finishingApprovedOn,
+          finishingOp: r.finishingOp,
+          finishingStatus: r.finishingStatus,
+          finishedQty: r.finishedQty
+        });
+      });
+
+      res.setHeader(
+        "Content-Type",
+        "application/vnd.openxmlformats-officedocument.spreadsheetml.sheet"
+      );
+      res.setHeader(
+        "Content-Disposition",
+        'attachment; filename="PICReport-BySize.xlsx"'
+      );
+      await workbook.xlsx.write(res);
+      res.end();
+    } else {
+      return res.render("operatorSizeReport", {
+        filters: { lotType, department, status, dateFilter, startDate, endDate },
+        rows: finalData
+      });
+    }
+  } catch (err) {
+    console.error("Error in /dashboard/pic-size-report:", err);
+    return res.status(500).send("Server error");
+  }
+});
+
+/**
+ * getDepartmentStatuses() and filterByDept() remain the same as in your original code
+ * (no changes needed, just reuse them).
+ * ...
+ */
+
+
+/**************************************************
+ * Stitching TAT Dashboard
+ **************************************************/
+/**************************************************
+ * 1) OPERATOR STITCHING TAT (SUMMARY)
+ *    => GET /stitching-tat
+ * 
+ *    - Lists all Stitching Masters who have at least
+ *      one "pending" or "in-line" lot
+ *    - Each card shows:
+ *        masterName
+ *        # pending approval
+ *        # in line
+ *        [Download TAT Excel] button
+ *        [View TAT Details] link
+ *    - If ?download=1, returns an Excel summary
+ **************************************************/
+router.get("/stitching-tat", isAuthenticated, isOperator, async (req, res) => {
+  try {
+    const { download = "0" } = req.query;
+    const masterCards = await fetchCached(`tat-summary-${download}`, async () => {
+      // 1) Identify all users (Stitching Masters) who have either
+      //    pending or in-line lots
+      const [masters] = await pool.query(`
+        SELECT DISTINCT u.id, u.username
+          FROM users u
+          JOIN stitching_assignments sa ON sa.user_id = u.id
+          JOIN cutting_lots cl ON sa.cutting_lot_id = cl.id
+         WHERE (
+                sa.isApproved IS NULL
+                OR
+                (
+                  sa.isApproved = 1
+                  AND (
+                    (
+                      (UPPER(cl.lot_no) LIKE 'AK%' OR UPPER(cl.lot_no) LIKE 'UM%')
+                      AND NOT EXISTS (
+                        SELECT 1
+                          FROM jeans_assembly_assignments ja
+                          JOIN stitching_data sd ON ja.stitching_assignment_id = sd.id
+                         WHERE sd.lot_no = cl.lot_no
+                           AND ja.is_approved IS NOT NULL
+                      )
+                    )
+                    OR
+                    (
+                      (UPPER(cl.lot_no) NOT LIKE 'AK%' AND UPPER(cl.lot_no) NOT LIKE 'UM%')
+                      AND NOT EXISTS (
+                        SELECT 1
+                          FROM finishing_assignments fa
+                          JOIN stitching_data sd ON fa.stitching_assignment_id = sd.id
+                         WHERE sd.lot_no = cl.lot_no
+                           AND fa.is_approved IS NOT NULL
+                      )
+                    )
+                  )
+                )
+              )
+      `);
+
+      const [summary] = await pool.query(`
+        SELECT sa.user_id,
+               u.username,
+               SUM(CASE WHEN sa.isApproved IS NULL THEN cl.total_pieces ELSE 0 END) AS pendingApproval,
+               SUM(CASE WHEN sa.isApproved = 1 AND (
+                     ((UPPER(cl.lot_no) LIKE 'AK%' OR UPPER(cl.lot_no) LIKE 'UM%') AND NOT EXISTS (
+                          SELECT 1 FROM jeans_assembly_assignments ja
+                           JOIN stitching_data sd ON ja.stitching_assignment_id = sd.id
+                          WHERE sd.lot_no = cl.lot_no AND ja.is_approved IS NOT NULL
+                     ))
+                     OR
+                     ((UPPER(cl.lot_no) NOT LIKE 'AK%' AND UPPER(cl.lot_no) NOT LIKE 'UM%') AND NOT EXISTS (
+                          SELECT 1 FROM finishing_assignments fa
+                           JOIN stitching_data sd ON fa.stitching_assignment_id = sd.id
+                          WHERE sd.lot_no = cl.lot_no AND fa.is_approved IS NOT NULL
+                     ))
+                 ) THEN cl.total_pieces ELSE 0 END) AS inLinePieces
+          FROM stitching_assignments sa
+          JOIN cutting_lots cl ON sa.cutting_lot_id = cl.id
+          JOIN users u ON sa.user_id = u.id
+         GROUP BY sa.user_id, u.username
+         HAVING pendingApproval > 0 OR inLinePieces > 0
+      `);
+
+      const cards = summary.map(r => ({
+        masterId: r.user_id,
+        username: r.username,
+        pendingApproval: parseFloat(r.pendingApproval) || 0,
+        inLinePieces: parseFloat(r.inLinePieces) || 0
+      }));
+
+      return cards;
+    });
+
+    // 3) If ?download=1 => produce Excel summary
+    if (download === "1") {
+      const workbook = new ExcelJS.Workbook();
+      const sheet = workbook.addWorksheet("StitchingTAT-Summary");
+
+      sheet.columns = [
+        { header: "Master ID",        key: "masterId",       width: 12 },
+        { header: "Master Username",  key: "username",        width: 25 },
+        { header: "Pending Pieces",   key: "pendingApproval", width: 18 },
+        { header: "In-Line Pieces",   key: "inLinePieces",    width: 18 }
+      ];
+
+      masterCards.forEach((mc) => {
+        sheet.addRow({
+          masterId: mc.masterId,
+          username: mc.username,
+          pendingApproval: mc.pendingApproval,
+          inLinePieces: mc.inLinePieces
+        });
+      });
+
+      res.setHeader("Content-Type", "application/vnd.openxmlformats");
+      res.setHeader("Content-Disposition", 'attachment; filename="StitchingTAT-Summary.xlsx"');
+      await workbook.xlsx.write(res);
+      return res.end();
+    }
+
+    // 4) Otherwise render the summary page in HTML
+    return res.render("operatorStitchingTat", { masterCards });
+  } catch (err) {
+    console.error("Error in /stitching-tat:", err);
+    return res.status(500).send("Server error in /stitching-tat");
+  }
+});
+
+/**************************************************
+ * 2) OPERATOR TAT DETAIL for a MASTER
+ *    => GET /stitching-tat/:masterId
+ * 
+ *    - Shows only lots that are pending or in line
+ *    - If ?download=1 => Excel
+ *    - Otherwise => HTML table
+ *    - TAT in days = (nextAssignedOn - assignedOn) or (today - assignedOn)
+ *    - Date fields in DD/MM/YYYY
+ **************************************************/
+router.get("/stitching-tat/:masterId", isAuthenticated, isOperator, async (req, res) => {
+  try {
+    const masterId = parseInt(req.params.masterId, 10);
+    if (isNaN(masterId)) {
+      return res.status(400).send("Invalid Master ID");
+    }
+    const { download = "0" } = req.query;
+    const data = await fetchCached(`tat-detail-${masterId}`, async () => {
+      const [[masterUser]] = await pool.query(
+        `SELECT id, username FROM users WHERE id = ?`,
+        [masterId]
+      );
+      if (!masterUser) return null;
+
+      const [assignments] = await pool.query(`
+        SELECT sa.id AS stitching_assignment_id,
+               sa.isApproved AS stitchIsApproved,
+               sa.assigned_on AS stitchAssignedOn,
+               cl.lot_no,
+               cl.sku,
+               cl.total_pieces,
+               cl.remark AS cutting_remark,
+               asm.next_on AS asm_next_on,
+               fin.next_on AS fin_next_on
+          FROM stitching_assignments sa
+          JOIN cutting_lots cl ON sa.cutting_lot_id = cl.id
+          LEFT JOIN (
+                SELECT sd.lot_no, MIN(ja.assigned_on) AS next_on
+                  FROM jeans_assembly_assignments ja
+                  JOIN stitching_data sd ON ja.stitching_assignment_id = sd.id
+                 WHERE ja.is_approved IS NOT NULL
+                 GROUP BY sd.lot_no
+          ) asm ON asm.lot_no = cl.lot_no
+          LEFT JOIN (
+                SELECT sd.lot_no, MIN(fa.assigned_on) AS next_on
+                  FROM finishing_assignments fa
+                  JOIN stitching_data sd ON fa.stitching_assignment_id = sd.id
+                 WHERE fa.is_approved IS NOT NULL
+                 GROUP BY sd.lot_no
+          ) fin ON fin.lot_no = cl.lot_no
+         WHERE sa.user_id = ?
+           AND (
+                sa.isApproved IS NULL
+                OR (
+                     sa.isApproved = 1
+                     AND (
+                       ( (UPPER(cl.lot_no) LIKE 'AK%' OR UPPER(cl.lot_no) LIKE 'UM%')
+                         AND asm.next_on IS NULL )
+                       OR
+                       ( (UPPER(cl.lot_no) NOT LIKE 'AK%' AND UPPER(cl.lot_no) NOT LIKE 'UM%')
+                         AND fin.next_on IS NULL )
+                     )
+                   )
+              )
+         ORDER BY sa.assigned_on DESC
+      `, [masterId]);
+
+      const detailRows = [];
+      const currentDate = new Date();
+      for (const a of assignments) {
+        const {
+          lot_no,
+          sku,
+          total_pieces,
+          cutting_remark,
+          stitchAssignedOn,
+          stitchIsApproved,
+          asm_next_on,
+          fin_next_on
+        } = a;
+
+        let nextAssignedOn = null;
+        const isDenim = isDenimLot(lot_no);
+        if (stitchIsApproved === 1) {
+          nextAssignedOn = isDenim ? asm_next_on : fin_next_on;
+        }
+
+        let tatDays = 0;
+        if (stitchAssignedOn) {
+          const startMs = new Date(stitchAssignedOn).getTime();
+          const endMs = nextAssignedOn
+            ? new Date(nextAssignedOn).getTime()
+            : currentDate.getTime();
+          tatDays = Math.floor((endMs - startMs) / (1000 * 60 * 60 * 24));
+        }
+
+        detailRows.push({
+          lotNo: lot_no,
+          sku,
+          totalPieces: total_pieces,
+          cuttingRemark: cutting_remark || "",
+          assignedOn: stitchAssignedOn,
+          nextDeptAssignedOn: nextAssignedOn,
+          tatDays,
+          status: stitchIsApproved === null ? "Pending Approval" : "In Line"
+        });
+      }
+      return { masterUser, detailRows };
+    });
+    if (!data) {
+      return res.status(404).send("Stitching Master not found");
+    }
+    const { masterUser, detailRows } = data;
+
+    if (download === "1") {
+      const workbook = new ExcelJS.Workbook();
+      const sheet = workbook.addWorksheet("StitchingTAT-Detail");
+
+      sheet.columns = [
+        { header: "Stitching Master", key: "masterName",        width: 20 },
+        { header: "Lot No",          key: "lotNo",             width: 15 },
+        { header: "SKU",             key: "sku",               width: 15 },
+        { header: "Status",          key: "status",            width: 18 },
+        { header: "Total Pieces",    key: "totalPieces",       width: 15 },
+        { header: "Cutting Remark",  key: "cuttingRemark",     width: 25 },
+        { header: "Assigned On",     key: "assignedOn",        width: 15 },
+        { header: "Next Dept On",    key: "nextDeptAssignedOn",width: 15 },
+        { header: "TAT (days)",      key: "tatDays",           width: 12 }
+      ];
+
+      detailRows.forEach((row) => {
+        sheet.addRow({
+          masterName: masterUser.username,
+          lotNo: row.lotNo,
+          sku: row.sku,
+          status: row.status,
+          totalPieces: row.totalPieces,
+          cuttingRemark: row.cuttingRemark,
+          assignedOn: row.assignedOn ? formatDateDDMMYYYY(row.assignedOn) : "",
+          nextDeptAssignedOn: row.nextDeptAssignedOn
+            ? formatDateDDMMYYYY(row.nextDeptAssignedOn)
+            : "",
+          tatDays: row.tatDays
+        });
+      });
+
+      res.setHeader("Content-Type", "application/vnd.openxmlformats");
+      res.setHeader(
+        "Content-Disposition",
+        `attachment; filename="StitchingTAT-Detail-${masterUser.username}.xlsx"`
+      );
+      await workbook.xlsx.write(res);
+      return res.end();
+    }
+
+    // 5) Otherwise render HTML with formatted dates
+    const renderedRows = detailRows.map((r) => ({
+      ...r,
+      assignedOnStr: r.assignedOn ? formatDateDDMMYYYY(r.assignedOn) : "",
+      nextDeptAssignedOnStr: r.nextDeptAssignedOn ? formatDateDDMMYYYY(r.nextDeptAssignedOn) : ""
+    }));
+
+    return res.render("operatorStitchingTatDetail", {
+      masterUser,
+      detailRows: renderedRows,
+      currentDate: formatDateDDMMYYYY(new Date())
+    });
+  } catch (err) {
+    console.error("Error in /stitching-tat/:masterId:", err);
+    return res.status(500).send("Server error in /stitching-tat/:masterId");
+  }
+});
+
+// GET /operator/sku-management
+// Renders an EJS page with optional ?sku= query param
+router.get("/sku-management", isAuthenticated, isOperator, async (req, res) => {
+  try {
+    const { sku } = req.query; // We can still read message/error if you want from req.query
+
+    // If no sku specified, just render the page with empty results
+    if (!sku) {
+      return res.render("skuManagement", {
+        sku: "",
+        results: [],
+        message: "",
+        error: ""
+      });
+    }
+
+    const results = await fetchCached(`sku-${sku}`, async () => {
+      const tables = [
+        { tableName: "cutting_lots", label: "Cutting Lots" },
+        { tableName: "stitching_data", label: "Stitching Data" },
+        { tableName: "jeans_assembly_data", label: "Jeans Assembly Data" },
+        { tableName: "washing_data", label: "Washing Data" },
+        { tableName: "washing_in_data", label: "Washing In Data" },
+        { tableName: "finishing_data", label: "Finishing Data" },
+        { tableName: "rewash_requests", label: "Rewash Requests" }
+      ];
+
+      const out = [];
+      for (const t of tables) {
+        const [rows] = await pool.query(
+          `SELECT lot_no, sku FROM ${t.tableName} WHERE sku = ?`,
+          [sku.trim()]
+        );
+        if (rows.length > 0) {
+          out.push({ label: t.label, tableName: t.tableName, rows });
+        }
+      }
+      return out;
+    });
+
+    // Render the EJS template with the found results
+    return res.render("skuManagement", {
+      sku,
+      results,
+      message: "",
+      error: ""
+    });
+  } catch (err) {
+    console.error("Error in GET /operator/sku-management:", err);
+    return res.status(500).send("Server Error");
+  }
+});
+
+// POST /operator/sku-management/update (AJAX endpoint)
+router.post("/sku-management/update", isAuthenticated, isOperator, async (req, res) => {
+  try {
+    const { oldSku, newSku } = req.body;
+
+    // Basic validations
+    if (!oldSku || !newSku) {
+      return res.status(400).json({ error: "Both oldSku and newSku are required." });
+    }
+    if (oldSku.trim() === newSku.trim()) {
+      return res.status(400).json({ error: "Old and New SKU cannot be the same." });
+    }
+
+    // List all tables that have `sku` columns
+    const tablesWithSku = [
+      "cutting_lots",
+      "stitching_data",
+      "jeans_assembly_data",
+      "washing_data",
+      "washing_in_data",
+      "finishing_data",
+      "rewash_requests"
+    ];
+
+    let totalUpdated = 0;
+    for (const table of tablesWithSku) {
+      const [result] = await pool.query(
+        `UPDATE ${table} SET sku = ? WHERE sku = ?`,
+        [newSku.trim(), oldSku.trim()]
+      );
+      // result.affectedRows => how many rows got updated in that table
+      totalUpdated += result.affectedRows;
+    }
+
+    // Return JSON success message instead of a redirect
+    return res.json({
+      message: `SKU updated from "${oldSku}" to "${newSku}" (total ${totalUpdated} row(s) changed).`
+    });
+  } catch (err) {
+    console.error("Error in POST /operator/sku-management/update:", err);
+    return res.status(500).json({ error: "Server Error" });
+  }
+});
+
+// ====================== Single Route: /urgent-tat ======================
+// ====================== Single Route: /urgent-tat ======================
+// Twilio integration removed. Urgent TAT messages are no longer sent via SMS/WhatsApp.
+
+// Hard-coded user → phone map
+const USER_PHONE_MAP = {
+  6:  "+919058893850",
+  35: "+918368357980",
+  8:  "+919582782336"
+};
+
+// Tiny helper: chunk text if >1600 chars. Splits by lines
+function chunkMessage(text, limit=1600) {
+  if (text.length <= limit) return [text];
+  const lines = text.split("\n");
+  const chunks = [];
+  let current = "";
+  for (const ln of lines) {
+    if ((current + ln + "\n").length > limit) {
+      chunks.push(current.trimEnd());
+      current = "";
+    }
+    current += ln + "\n";
+  }
+  if (current) chunks.push(current.trimEnd());
+  return chunks;
+}
+
+// Dummy sender since Twilio integration was removed
+async function sendChunk() {
+  return { ok: false, via: null, error: 'Twilio removed' };
+}
+
+/** Returns how many days since the dateValue. */
+function daysSince(dateValue) {
+  if (!dateValue) return 0;
+  const msDiff = Date.now() - new Date(dateValue).getTime();
+  return Math.floor(msDiff / (1000 * 60 * 60 * 24));
+}
+
+/**
+ * GET  /urgent-tat   => Show a page with previews + single "Send" button
+ * POST /urgent-tat   => Actually send
+ */
+router.route("/urgent-tat")
+  .all(isAuthenticated, isOperator, async (req, res) => {
+    try {
+      // 1) Find all stitching_assignments older than 20 days
+      //    but only for users that are in USER_PHONE_MAP
+      const userIds = Object.keys(USER_PHONE_MAP).map(Number); // e.g. [6,35,8]
+      if (!userIds.length) {
+        // If we have no phone mappings, there's no reason to proceed
+        const noMapHtml = `
+<!DOCTYPE html>
+<html>
+<head>
+  <meta charset="UTF-8">
+  <title>Urgent TAT</title>
+</head>
+<body style="font-family:sans-serif; margin:40px;">
+  <h2>No user phone mappings found.</h2>
+</body>
+</html>`;
+        return res.end(noMapHtml);
+      }
+
+      const [rows] = await fetchCached(`urgent-${userIds.join('-')}`, async () =>
+        pool.query(
+          `SELECT sa.user_id, u.username,
+                  cl.lot_no, cl.remark,
+                  sa.assigned_on
+             FROM stitching_assignments sa
+             JOIN cutting_lots cl ON sa.cutting_lot_id = cl.id
+             JOIN users u         ON sa.user_id = u.id
+            WHERE sa.assigned_on IS NOT NULL
+              AND DATEDIFF(NOW(), sa.assigned_on) > 20
+              AND sa.user_id IN (?)
+            ORDER BY sa.user_id, sa.assigned_on`,
+          [userIds]
+        )
+      );
+
+      // 2) Group them by user_id => { userId: { username, lines: [] } }
+      const overdueMap = {};
+      for (const r of rows) {
+        const userId = r.user_id;
+        if (!overdueMap[userId]) {
+          overdueMap[userId] = {
+            username: r.username,
+            lines: []
+          };
+        }
+        // e.g. "Lot 2594 sort no 618"
+        const line = `Lot ${r.lot_no}${r.remark ? " " + r.remark.trim() : ""}`;
+        overdueMap[userId].lines.push(line);
+      }
+
+      // If no results => show a "nothing to send" preview
+      if (!Object.keys(overdueMap).length) {
+        const emptyHtml = `
+<!DOCTYPE html>
+<html><head><title>Urgent TAT</title></head>
+<body style="font-family:sans-serif; margin: 40px;">
+  <h2>Urgent TAT (Over 20 days)</h2>
+  <p>No lots are older than 20 days <strong>for mapped users</strong>. Nothing to send.</p>
+</body></html>`;
+        return res.end(emptyHtml);
+      }
+
+      // 3) Build a big text area preview
+      let previewText = "";
+      for (const [uid, val] of Object.entries(overdueMap)) {
+        const header = `Master #${uid} - ${val.username}`;
+        const body   = val.lines.join("\n");
+        previewText += header + "\n" + body + "\n\n";
+      }
+      previewText = previewText.trimEnd();
+
+      // 4) If POST => attempt to send
+      let statusMessage = "";
+      let errorMessage  = "";
+      if (req.method === "POST") {
+        const sendResults = [];
+        for (const [uid, val] of Object.entries(overdueMap)) {
+          const phone = USER_PHONE_MAP[uid];
+          // create full text
+          const fullText = val.lines.join("\n");
+          const chunks   = chunkMessage(fullText);
+
+          // send each chunk
+          const outcomes = [];
+          for (const c of chunks) {
+            /* eslint-disable no-await-in-loop */
+            const result = await sendChunk(phone, c);
+            outcomes.push(result);
+            if (!result.ok) break; // if 1 chunk fails, skip the rest
+          }
+
+          // analyze
+          if (outcomes.every(o => o.ok)) {
+            sendResults.push({
+              userId: uid,
+              username: val.username,
+              success: `Sent ${outcomes.length} chunk(s) to ${phone} via ` +
+                       outcomes.map(o => o.via).join(", ")
+            });
+          } else {
+            const errChunk = outcomes.find(o => !o.ok);
+            sendResults.push({
+              userId: uid,
+              username: val.username,
+              error: `Failed chunk => ${errChunk?.error || "Unknown"}`
+            });
+          }
+        }
+
+        // build final status
+        const successes = sendResults.filter(r => r.success);
+        const fails     = sendResults.filter(r => r.error);
+
+        if (successes.length) {
+          statusMessage = "Successfully sent to:<br/>" + 
+            successes.map(s => `• [${s.userId}] ${s.username}: ${s.success}`).join("<br/>");
+        }
+        if (fails.length) {
+          errorMessage = "Some errors occurred:<br/>" +
+            fails.map(f => `• [${f.userId}] ${f.username}: ${f.error}`).join("<br/>");
+        }
+      }
+
+      // 5) Render a more professional HTML
+      const htmlPage = `
+<!DOCTYPE html>
+<html>
+<head>
+  <meta charset="utf-8" />
+  <title>Urgent TAT - All Masters</title>
+  <style>
+    body {
+      font-family: "Segoe UI", Tahoma, sans-serif;
+      max-width: 800px;
+      margin: 40px auto;
+      background: #f9f9f9;
+      padding: 20px;
+      border-radius: 6px;
+      color: #333;
+    }
+    h1, h2 {
+      margin-bottom: 0.5em;
+      line-height: 1.2;
+    }
+    .subtitle {
+      color: #666;
+      font-size: 0.9em;
+      margin-bottom: 1em;
+    }
+    textarea {
+      width: 100%;
+      height: 220px;
+      font-family: monospace;
+      font-size: 14px;
+      padding: 10px;
+      border-radius: 4px;
+      border: 1px solid #ccc;
+      background: #fff;
+    }
+    .btn-submit {
+      padding: 10px 24px;
+      font-size: 15px;
+      cursor: pointer;
+      color: #fff;
+      background: #007BFF;
+      border: none;
+      border-radius: 4px;
+      margin-top: 8px;
+    }
+    .btn-submit:hover {
+      background: #0056b3;
+    }
+    .alert {
+      margin-top: 20px;
+      padding: 15px;
+      border-radius: 4px;
+    }
+    .alert.success {
+      background: #d4edda;
+      border: 1px solid #c3e6cb;
+      color: #155724;
+    }
+    .alert.error {
+      background: #f8d7da;
+      border: 1px solid #f5c6cb;
+      color: #721c24;
+    }
+    .alert p {
+      margin: 0;
+      white-space: pre-line;
+    }
+  </style>
+</head>
+<body>
+  <h1>Urgent TAT (Over 20 days)</h1>
+  <div class="subtitle">Only sending to mapped Masters in USER_PHONE_MAP</div>
+
+  <form method="POST">
+    <textarea readonly>${previewText}</textarea>
+    <br/>
+    <button type="submit" class="btn-submit">Send TAT to All</button>
+  </form>
+  
+  ${
+    statusMessage
+      ? `<div class="alert success"><p>${statusMessage}</p></div>`
+      : ""
+  }
+  ${
+    errorMessage
+      ? `<div class="alert error"><p>${errorMessage}</p></div>`
+      : ""
+  }
+</body>
+</html>`;
+      res.setHeader("Content-Type", "text/html");
+      return res.end(htmlPage);
+
+    } catch (err) {
+      console.error("Error in /urgent-tat route:", err);
+      return res.status(500).send("Server Error in /urgent-tat");
+    }
+  });
+
+
+module.exports = router;